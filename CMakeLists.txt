cmake_minimum_required(VERSION 3.9)
project(Seq)
include(ExternalProject)

set(CMAKE_CXX_STANDARD 17)
set(CMAKE_CXX_FLAGS "${CMAKE_CXX_FLAGS} -fvisibility-inlines-hidden -pedantic -Wall -Wno-return-type-c-linkage -Wno-gnu-zero-variadic-macro-arguments")
set(CMAKE_CXX_FLAGS_DEBUG "-g -fno-limit-debug-info")
set(CMAKE_CXX_FLAGS_RELEASE "-O3")
include_directories(.)
include_directories(compiler)

#set(CMAKE_CXX_FLAGS_DEBUG "${CMAKE_CXX_FLAGS_DEBUG} -fno-omit-frame-pointer -fsanitize=address")
#set(CMAKE_LINKER_FLAGS_DEBUG "${CMAKE_LINKER_FLAGS_DEBUG} -fno-omit-frame-pointer -fsanitize=address")

if (NOT DEFINED SEQ_DEP)
    message(FATAL_ERROR "You must set SEQ_DEP environment variable")
endif ()
message(STATUS "Dependency directory: ${SEQ_DEP}")

set(THREADS_PREFER_PTHREAD_FLAG ON)
find_package(Threads REQUIRED)

find_package(LLVM REQUIRED CONFIG PATHS ${SEQ_DEP} NO_DEFAULT_PATH)
message(STATUS "Found LLVM ${LLVM_PACKAGE_VERSION}")
message(STATUS "Using LLVMConfig.cmake in: ${LLVM_DIR}")

include(ExternalProject)
ExternalProject_Add(zlibng
        URL https://github.com/zlib-ng/zlib-ng/archive/2.0.2.tar.gz
        BUILD_IN_SOURCE 1
        UPDATE_DISCONNECTED TRUE
        WORKING_DIRECTORY <SOURCE_DIR>
        CONFIGURE_COMMAND ./configure --64 --static --zlib-compat --prefix=<INSTALL_DIR>
        BUILD_COMMAND make -j${CONCURRENCY})
ExternalProject_Get_Property(zlibng INSTALL_DIR)
set(ZLIB ${INSTALL_DIR}/lib/libz.a)

ExternalProject_Add(libbacktrace
        GIT_REPOSITORY https://github.com/seq-lang/libbacktrace
        BUILD_IN_SOURCE 1
        UPDATE_DISCONNECTED TRUE
        WORKING_DIRECTORY <SOURCE_DIR>
        CONFIGURE_COMMAND ./configure --prefix=<INSTALL_DIR>
        BUILD_COMMAND make -j${CONCURRENCY})
ExternalProject_Get_Property(libbacktrace INSTALL_DIR)
set(BACKTRACE ${INSTALL_DIR}/lib/libbacktrace.a)

<<<<<<< HEAD
ExternalProject_Add(bdwgc
        GIT_REPOSITORY https://github.com/ivmai/bdwgc
        GIT_TAG d0ba209660ea8c663e06d9a68332ba5f42da54ba
        UPDATE_DISCONNECTED TRUE
        CMAKE_ARGS
        -DCMAKE_INSTALL_PREFIX=<INSTALL_DIR>
        -DCMAKE_BUILD_TYPE=Release
        -DBUILD_SHARED_LIBS=OFF
        -Denable_threads=ON
        -Denable_large_config=ON
        -Denable_thread_local_alloc=ON)
ExternalProject_Get_Property(bdwgc INSTALL_DIR)
set(BDWGC ${INSTALL_DIR}/lib/libgc.a)
=======
set(BZ2 ${SEQ_DEP}/lib/libbz2.a)
if (NOT EXISTS ${BZ2})
    message(FATAL_ERROR "Cannot find ${BZ2}")
endif ()
message(STATUS "Found libbz2: ${BZ2}")

set(LZMA ${SEQ_DEP}/lib/liblzma.a)
if (NOT EXISTS ${LZMA})
    message(FATAL_ERROR "Cannot find ${LZMA}")
endif ()
message(STATUS "Found liblzma: ${LZMA}")

set(HTSLIB ${SEQ_DEP}/lib/libhts.a)
if (NOT EXISTS ${HTSLIB})
    message(FATAL_ERROR "Cannot find ${HTSLIB}")
endif ()
message(STATUS "Found htslib: ${HTSLIB}")

set(BACKTRACE ${SEQ_DEP}/lib/libbacktrace.a)
if (NOT EXISTS ${BACKTRACE})
    message(FATAL_ERROR "Cannot find ${BACKTRACE}")
endif ()
message(STATUS "Found libbacktrace: ${BACKTRACE}")

execute_process(COMMAND ${SEQ_DEP}/bin/ocamlc -where
        RESULT_VARIABLE result
        OUTPUT_VARIABLE OCAML_STDLIB_PATH
        OUTPUT_STRIP_TRAILING_WHITESPACE)
if (result)
    message(FATAL_ERROR "CMake step for ocaml failed: ${result}")
endif ()
message(STATUS "Found OCaml: ${OCAML_STDLIB_PATH}")

set(MENHIRLIB ${SEQ_DEP}/share/menhir)
if (NOT EXISTS ${MENHIRLIB}/menhirLib.cmx)
    message(FATAL_ERROR "Cannot find ${MENHIRLIB}/menhirLib.cmx")
endif ()
message(STATUS "Found Menhir: ${MENHIRLIB}")
>>>>>>> 870d8659

ExternalProject_Add(openmp
        GIT_REPOSITORY https://github.com/llvm-mirror/openmp
        GIT_TAG release_60
        UPDATE_DISCONNECTED TRUE
        CMAKE_ARGS
        -DCMAKE_INSTALL_PREFIX=<INSTALL_DIR>
        -DCMAKE_C_COMPILER=${CMAKE_C_COMPILER}
        -DCMAKE_CXX_COMPILER=${CMAKE_CXX_COMPILER}
        -DCMAKE_BUILD_TYPE=Release
        -DOPENMP_ENABLE_LIBOMPTARGET=0)
add_library(seqomp SHARED IMPORTED)
add_dependencies(seqomp openmp)
ExternalProject_Get_Property(openmp INSTALL_DIR)
if (APPLE)
    set(OMPLIB ${INSTALL_DIR}/lib/libomp.dylib)
else ()
    set(OMPLIB ${INSTALL_DIR}/lib/libomp.so)
endif ()
set_target_properties(seqomp PROPERTIES IMPORTED_LOCATION ${OMPLIB})
add_custom_command(TARGET openmp POST_BUILD
        COMMAND ${CMAKE_COMMAND} -E copy ${OMPLIB} ${CMAKE_BINARY_DIR})


set(CMAKE_BUILD_WITH_INSTALL_RPATH ON)
if (APPLE)
    set(CMAKE_INSTALL_RPATH "@loader_path;@loader_path/../lib/seq")
    set(STATIC_LIBCPP "")
else ()
    set(CMAKE_INSTALL_RPATH "$ORIGIN:$ORIGIN/../lib/seq")
    set(STATIC_LIBCPP "-static-libstdc++")
endif ()

add_executable(peg2cpp compiler/util/peg2cpp.cpp compiler/util/peglib.h)
add_custom_command(
    OUTPUT  rules.cpp
    COMMAND peg2cpp ${CMAKE_SOURCE_DIR}/compiler/parser/peg/grammar.peg rules.cpp
    DEPENDS peg2cpp compiler/parser/peg/grammar.peg
)

# Seq runtime library
set(SEQRT_FILES runtime/lib.h
        runtime/lib.cpp
        runtime/exc.cpp
        runtime/sw/ksw2.h
        runtime/sw/ksw2_extd2_sse.cpp
        runtime/sw/ksw2_exts2_sse.cpp
        runtime/sw/ksw2_extz2_sse.cpp
        runtime/sw/ksw2_gg2_sse.cpp
        runtime/sw/intersw.h
        runtime/sw/intersw.cpp)
add_library(seqrt SHARED ${SEQRT_FILES})
add_dependencies(seqrt zlibng bdwgc libbacktrace)
target_compile_options(seqrt PRIVATE -mavx)
target_include_directories(seqrt PRIVATE ${SEQ_DEP}/include runtime)
target_link_libraries(seqrt PUBLIC seqomp ${BZ2} ${LZMA} ${BACKTRACE} ${STATIC_LIBCPP})
if (APPLE)
    target_link_libraries(seqrt PUBLIC -Wl,-force_load,${ZLIB} -Wl,-force_load,${BDWGC} -Wl,-force_load,${HTSLIB})
else ()
    target_link_libraries(seqrt PUBLIC -Wl,--whole-archive ${ZLIB} ${BDWGC} ${HTSLIB} -Wl,--no-whole-archive)
endif ()
<<<<<<< HEAD
target_link_libraries(seqrt PUBLIC ${BACKTRACE})
=======
>>>>>>> 870d8659

# Seq compiler library
include_directories(${LLVM_INCLUDE_DIRS})
add_definitions(${LLVM_DEFINITIONS})

set(SEQ_HPPFILES
        compiler/dsl/dsl.h
        compiler/dsl/plugins.h
        compiler/parser/ast.h
        compiler/parser/ast/expr.h
        compiler/parser/ast/stmt.h
        compiler/parser/ast/types.h
        compiler/parser/cache.h
        compiler/parser/common.h
        compiler/parser/ctx.h
        compiler/parser/peg/peg.h
        compiler/parser/peg/rules.h
        compiler/parser/parser.h
        compiler/parser/visitors/doc/doc.h
        compiler/parser/visitors/format/format.h
        compiler/parser/visitors/simplify/simplify.h
        compiler/parser/visitors/simplify/simplify_ctx.h
        compiler/parser/visitors/translate/translate.h
        compiler/parser/visitors/translate/translate_ctx.h
        compiler/parser/visitors/typecheck/typecheck.h
        compiler/parser/visitors/typecheck/typecheck_ctx.h
        compiler/parser/visitors/visitor.h
        compiler/seq/pipeline.h
        compiler/seq/revcomp.h
        compiler/seq/seq.h
        compiler/sir/analyze/analysis.h
        compiler/sir/analyze/dataflow/cfg.h
        compiler/sir/analyze/dataflow/dominator.h
        compiler/sir/analyze/dataflow/reaching.h
        compiler/sir/analyze/module/global_vars.h
        compiler/sir/attribute.h
        compiler/sir/base.h
        compiler/sir/const.h
        compiler/sir/dsl/codegen.h
        compiler/sir/dsl/nodes.h
        compiler/sir/flow.h
        compiler/sir/func.h
        compiler/sir/instr.h
        compiler/sir/llvm/llvisitor.h
        compiler/sir/llvm/llvm.h
        compiler/sir/module.h
        compiler/sir/sir.h
        compiler/sir/transform/cleanup/canonical.h
        compiler/sir/transform/cleanup/dead_code.h
        compiler/sir/transform/cleanup/replacer.h
        compiler/sir/transform/folding/const_fold.h
        compiler/sir/transform/folding/const_prop.h
        compiler/sir/transform/folding/folding.h
        compiler/sir/transform/folding/rule.h
        compiler/sir/transform/lowering/imperative.h
        compiler/sir/transform/manager.h
        compiler/sir/transform/pass.h
        compiler/sir/transform/pythonic/dict.h
        compiler/sir/transform/pythonic/io.h
        compiler/sir/transform/pythonic/str.h
        compiler/sir/transform/rewrite.h
        compiler/sir/types/types.h
        compiler/sir/util/cloning.h
        compiler/sir/util/context.h
        compiler/sir/util/format.h
        compiler/sir/util/inlining.h
        compiler/sir/util/irtools.h
        compiler/sir/util/iterators.h
        compiler/sir/util/matching.h
        compiler/sir/util/operator.h
        compiler/sir/util/outlining.h
        compiler/sir/util/packs.h
        compiler/sir/util/visitor.h
        compiler/sir/value.h
        compiler/sir/var.h
        compiler/util/common.h
        compiler/util/peglib.h
        compiler/util/fmt/chrono.h
        compiler/util/fmt/color.h
        compiler/util/fmt/compile.h
        compiler/util/fmt/core.h
        compiler/util/fmt/format-inl.h
        compiler/util/fmt/format.h
        compiler/util/fmt/locale.h
        compiler/util/fmt/ostream.h
        compiler/util/fmt/posix.h
        compiler/util/fmt/printf.h
        compiler/util/fmt/ranges.h)
set(SEQ_CPPFILES
        compiler/dsl/plugins.cpp
        compiler/parser/ast/expr.cpp
        compiler/parser/ast/stmt.cpp
        compiler/parser/ast/types.cpp
        compiler/parser/cache.cpp
        compiler/parser/common.cpp
        compiler/parser/peg/peg.cpp
        compiler/parser/parser.cpp
        compiler/parser/visitors/doc/doc.cpp
        compiler/parser/visitors/format/format.cpp
        compiler/parser/visitors/simplify/simplify.cpp
        compiler/parser/visitors/simplify/simplify_ctx.cpp
        compiler/parser/visitors/simplify/simplify_expr.cpp
        compiler/parser/visitors/simplify/simplify_stmt.cpp
        compiler/parser/visitors/translate/translate.cpp
        compiler/parser/visitors/translate/translate_ctx.cpp
        compiler/parser/visitors/typecheck/typecheck.cpp
        compiler/parser/visitors/typecheck/typecheck_ctx.cpp
        compiler/parser/visitors/typecheck/typecheck_expr.cpp
        compiler/parser/visitors/typecheck/typecheck_infer.cpp
        compiler/parser/visitors/typecheck/typecheck_stmt.cpp
        compiler/parser/visitors/visitor.cpp
        compiler/seq/pipeline.cpp
        compiler/seq/revcomp.cpp
        compiler/seq/seq.cpp
        compiler/sir/attribute.cpp
        compiler/sir/analyze/analysis.cpp
        compiler/sir/analyze/dataflow/cfg.cpp
        compiler/sir/analyze/dataflow/dominator.cpp
        compiler/sir/analyze/dataflow/reaching.cpp
        compiler/sir/analyze/module/global_vars.cpp
        compiler/sir/base.cpp
        compiler/sir/const.cpp
        compiler/sir/dsl/nodes.cpp
        compiler/sir/flow.cpp
        compiler/sir/func.cpp
        compiler/sir/instr.cpp
        compiler/sir/llvm/llvisitor.cpp
        compiler/sir/module.cpp
        compiler/sir/transform/cleanup/canonical.cpp
        compiler/sir/transform/cleanup/dead_code.cpp
        compiler/sir/transform/cleanup/replacer.cpp
        compiler/sir/transform/folding/const_fold.cpp
        compiler/sir/transform/folding/const_prop.cpp
        compiler/sir/transform/folding/folding.cpp
        compiler/sir/transform/lowering/imperative.cpp
        compiler/sir/transform/manager.cpp
        compiler/sir/transform/pass.cpp
        compiler/sir/transform/pythonic/dict.cpp
        compiler/sir/transform/pythonic/io.cpp
        compiler/sir/transform/pythonic/str.cpp
        compiler/sir/types/types.cpp
        compiler/sir/util/cloning.cpp
        compiler/sir/util/format.cpp
        compiler/sir/util/inlining.cpp
        compiler/sir/util/irtools.cpp
        compiler/sir/util/matching.cpp
        compiler/sir/util/outlining.cpp
        compiler/sir/util/visitor.cpp
        compiler/sir/value.cpp
        compiler/sir/var.cpp
        compiler/util/common.cpp
        compiler/util/fmt/format.cpp)
add_library(seq SHARED ${SEQ_HPPFILES})
target_sources(seq PRIVATE ${SEQ_CPPFILES} rules.cpp)
# if (CMAKE_BUILD_TYPE MATCHES Debug)
#     set_source_files_properties(rules.cpp compiler/parser/peg/peg.cpp PROPERTIES COMPILE_FLAGS "-O2")
# endif ()
llvm_map_components_to_libnames(LLVM_LIBS support core passes irreader x86asmparser x86info x86codegen mcjit orcjit ipo coroutines)
if (APPLE)
    target_link_libraries(seq ${LLVM_LIBS} dl seqrt)
else ()
    target_link_libraries(seq ${STATIC_LIBCPP} ${LLVM_LIBS} dl seqrt)
endif ()

# Seq command-line tool
add_executable(seqc runtime/main.cpp)
target_link_libraries(seqc ${STATIC_LIBCPP} seq Threads::Threads)

# Seq test
# Download and unpack googletest at configure time
include(FetchContent)
FetchContent_Declare(
  googletest
  URL https://github.com/google/googletest/archive/609281088cfefc76f9d0ce82e1ff6c30cc3591e5.zip
)
# For Windows: Prevent overriding the parent project's compiler/linker settings
set(gtest_force_shared_crt ON CACHE BOOL "" FORCE)
FetchContent_MakeAvailable(googletest)
enable_testing()
set(SEQ_TEST_CPPFILES
        test/main.cpp
        test/sir/analyze/dominator.cpp
        test/sir/analyze/reaching.cpp
        test/sir/base.cpp
        test/sir/constant.cpp
        test/sir/flow.cpp
        test/sir/func.cpp
        test/sir/instr.cpp
        test/sir/module.cpp
        test/sir/transform/manager.cpp
        test/sir/types/types.cpp
        test/sir/util/matching.cpp
        test/sir/value.cpp
        test/sir/var.cpp
        test/types.cpp)
add_executable(seqtest ${SEQ_TEST_CPPFILES})
target_include_directories(seqtest PRIVATE ${SEQ_DEP}/include test/sir)
target_link_libraries(seqtest seq gtest_main)
target_compile_definitions(seqtest PRIVATE TEST_DIR="${CMAKE_CURRENT_SOURCE_DIR}/test")

include(GoogleTest)
gtest_discover_tests(seqtest)
enable_testing()<|MERGE_RESOLUTION|>--- conflicted
+++ resolved
@@ -26,79 +26,81 @@
 
 include(ExternalProject)
 ExternalProject_Add(zlibng
-        URL https://github.com/zlib-ng/zlib-ng/archive/2.0.2.tar.gz
-        BUILD_IN_SOURCE 1
-        UPDATE_DISCONNECTED TRUE
-        WORKING_DIRECTORY <SOURCE_DIR>
-        CONFIGURE_COMMAND ./configure --64 --static --zlib-compat --prefix=<INSTALL_DIR>
-        BUILD_COMMAND make -j${CONCURRENCY})
+    URL https://github.com/zlib-ng/zlib-ng/archive/2.0.2.tar.gz
+    BUILD_IN_SOURCE 1
+    UPDATE_DISCONNECTED TRUE
+    WORKING_DIRECTORY <SOURCE_DIR>
+    CONFIGURE_COMMAND ./configure --64 --static --zlib-compat --prefix=<INSTALL_DIR>
+    BUILD_COMMAND make -j${CONCURRENCY})
 ExternalProject_Get_Property(zlibng INSTALL_DIR)
 set(ZLIB ${INSTALL_DIR}/lib/libz.a)
 
 ExternalProject_Add(libbacktrace
-        GIT_REPOSITORY https://github.com/seq-lang/libbacktrace
-        BUILD_IN_SOURCE 1
-        UPDATE_DISCONNECTED TRUE
-        WORKING_DIRECTORY <SOURCE_DIR>
-        CONFIGURE_COMMAND ./configure --prefix=<INSTALL_DIR>
-        BUILD_COMMAND make -j${CONCURRENCY})
+    GIT_REPOSITORY https://github.com/seq-lang/libbacktrace
+    BUILD_IN_SOURCE 1
+    UPDATE_DISCONNECTED TRUE
+    WORKING_DIRECTORY <SOURCE_DIR>
+    CONFIGURE_COMMAND ./configure --prefix=<INSTALL_DIR>
+    BUILD_COMMAND make -j${CONCURRENCY})
 ExternalProject_Get_Property(libbacktrace INSTALL_DIR)
 set(BACKTRACE ${INSTALL_DIR}/lib/libbacktrace.a)
 
-<<<<<<< HEAD
+ExternalProject_Add(bz2
+    URL https://www.sourceware.org/pub/bzip2/bzip2-1.0.8.tar.gz
+    BUILD_IN_SOURCE 1
+    UPDATE_DISCONNECTED TRUE
+    WORKING_DIRECTORY <SOURCE_DIR>
+    CONFIGURE_COMMAND ""
+    BUILD_COMMAND make CFLAGS="-Wall -Winline -O2 -g -D_FILE_OFFSET_BITS=64 -fPIC" -j${CONCURRENCY}
+    INSTALL_COMMAND make install PREFIX=<INSTALL_DIR>)
+ExternalProject_Get_Property(bz2 INSTALL_DIR)
+set(BZ2 ${INSTALL_DIR}/lib/libbz2.a)
+
+ExternalProject_Add(xz
+    URL https://tukaani.org/xz/xz-5.2.5.tar.gz
+    BUILD_IN_SOURCE 1
+    UPDATE_DISCONNECTED TRUE
+    WORKING_DIRECTORY <SOURCE_DIR>
+    CONFIGURE_COMMAND ./configure
+        --disable-xz 
+        --disable-xzdec 
+        --disable-lzmadec 
+        --disable-lzmainfo 
+        --disable-shared 
+        --enable-pic
+        --prefix=<INSTALL_DIR>
+    BUILD_COMMAND make -j${CONCURRENCY})
+ExternalProject_Get_Property(xz INSTALL_DIR)
+set(LZMA ${INSTALL_DIR}/lib/liblzma.a)
+
+ExternalProject_Add(htslib
+    DEPENDS bz2 xz
+    URL https://github.com/samtools/htslib/releases/download/1.13/htslib-1.13.tar.bz2
+    BUILD_IN_SOURCE 1
+    UPDATE_DISCONNECTED TRUE
+    WORKING_DIRECTORY <SOURCE_DIR>
+    CONFIGURE_COMMAND ./configure
+        --disable-libcurl 
+        --without-libdeflate 
+        --prefix=<INSTALL_DIR>
+    BUILD_COMMAND make -j${CONCURRENCY})
+ExternalProject_Get_Property(htslib INSTALL_DIR)
+set(HTSLIB ${INSTALL_DIR}/lib/libhts.a)
+
 ExternalProject_Add(bdwgc
-        GIT_REPOSITORY https://github.com/ivmai/bdwgc
-        GIT_TAG d0ba209660ea8c663e06d9a68332ba5f42da54ba
-        UPDATE_DISCONNECTED TRUE
-        CMAKE_ARGS
+    GIT_REPOSITORY https://github.com/ivmai/bdwgc
+    GIT_TAG d0ba209660ea8c663e06d9a68332ba5f42da54ba
+    UPDATE_DISCONNECTED TRUE
+    CMAKE_ARGS
         -DCMAKE_INSTALL_PREFIX=<INSTALL_DIR>
         -DCMAKE_BUILD_TYPE=Release
         -DBUILD_SHARED_LIBS=OFF
         -Denable_threads=ON
         -Denable_large_config=ON
-        -Denable_thread_local_alloc=ON)
+        -Denable_thread_local_alloc=ON
+        -Denable_handle_fork=ON)
 ExternalProject_Get_Property(bdwgc INSTALL_DIR)
 set(BDWGC ${INSTALL_DIR}/lib/libgc.a)
-=======
-set(BZ2 ${SEQ_DEP}/lib/libbz2.a)
-if (NOT EXISTS ${BZ2})
-    message(FATAL_ERROR "Cannot find ${BZ2}")
-endif ()
-message(STATUS "Found libbz2: ${BZ2}")
-
-set(LZMA ${SEQ_DEP}/lib/liblzma.a)
-if (NOT EXISTS ${LZMA})
-    message(FATAL_ERROR "Cannot find ${LZMA}")
-endif ()
-message(STATUS "Found liblzma: ${LZMA}")
-
-set(HTSLIB ${SEQ_DEP}/lib/libhts.a)
-if (NOT EXISTS ${HTSLIB})
-    message(FATAL_ERROR "Cannot find ${HTSLIB}")
-endif ()
-message(STATUS "Found htslib: ${HTSLIB}")
-
-set(BACKTRACE ${SEQ_DEP}/lib/libbacktrace.a)
-if (NOT EXISTS ${BACKTRACE})
-    message(FATAL_ERROR "Cannot find ${BACKTRACE}")
-endif ()
-message(STATUS "Found libbacktrace: ${BACKTRACE}")
-
-execute_process(COMMAND ${SEQ_DEP}/bin/ocamlc -where
-        RESULT_VARIABLE result
-        OUTPUT_VARIABLE OCAML_STDLIB_PATH
-        OUTPUT_STRIP_TRAILING_WHITESPACE)
-if (result)
-    message(FATAL_ERROR "CMake step for ocaml failed: ${result}")
-endif ()
-message(STATUS "Found OCaml: ${OCAML_STDLIB_PATH}")
-
-set(MENHIRLIB ${SEQ_DEP}/share/menhir)
-if (NOT EXISTS ${MENHIRLIB}/menhirLib.cmx)
-    message(FATAL_ERROR "Cannot find ${MENHIRLIB}/menhirLib.cmx")
-endif ()
-message(STATUS "Found Menhir: ${MENHIRLIB}")
->>>>>>> 870d8659
 
 ExternalProject_Add(openmp
         GIT_REPOSITORY https://github.com/llvm-mirror/openmp
@@ -120,8 +122,7 @@
 endif ()
 set_target_properties(seqomp PROPERTIES IMPORTED_LOCATION ${OMPLIB})
 add_custom_command(TARGET openmp POST_BUILD
-        COMMAND ${CMAKE_COMMAND} -E copy ${OMPLIB} ${CMAKE_BINARY_DIR})
-
+    COMMAND ${CMAKE_COMMAND} -E copy ${OMPLIB} ${CMAKE_BINARY_DIR})
 
 set(CMAKE_BUILD_WITH_INSTALL_RPATH ON)
 if (APPLE)
@@ -151,7 +152,7 @@
         runtime/sw/intersw.h
         runtime/sw/intersw.cpp)
 add_library(seqrt SHARED ${SEQRT_FILES})
-add_dependencies(seqrt zlibng bdwgc libbacktrace)
+add_dependencies(seqrt zlibng bdwgc libbacktrace bz2 htslib xz)
 target_compile_options(seqrt PRIVATE -mavx)
 target_include_directories(seqrt PRIVATE ${SEQ_DEP}/include runtime)
 target_link_libraries(seqrt PUBLIC seqomp ${BZ2} ${LZMA} ${BACKTRACE} ${STATIC_LIBCPP})
@@ -160,10 +161,7 @@
 else ()
     target_link_libraries(seqrt PUBLIC -Wl,--whole-archive ${ZLIB} ${BDWGC} ${HTSLIB} -Wl,--no-whole-archive)
 endif ()
-<<<<<<< HEAD
 target_link_libraries(seqrt PUBLIC ${BACKTRACE})
-=======
->>>>>>> 870d8659
 
 # Seq compiler library
 include_directories(${LLVM_INCLUDE_DIRS})
