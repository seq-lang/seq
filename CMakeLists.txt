cmake_minimum_required(VERSION 3.9)
project(Seq)
include(ExternalProject)

set(CMAKE_CXX_STANDARD 14)
set(CMAKE_CXX_FLAGS "${CMAKE_CXX_FLAGS} -fvisibility-inlines-hidden -pedantic -Wall -Wno-return-type-c-linkage -fsanitize=address")
set(CMAKE_CXX_FLAGS_DEBUG "-g")
set(CMAKE_CXX_FLAGS_RELEASE "-O3")
include_directories(.)
include_directories(compiler)

#set(CMAKE_CXX_FLAGS_DEBUG "${CMAKE_CXX_FLAGS_DEBUG} -fno-omit-frame-pointer -fsanitize=address")
#set(CMAKE_LINKER_FLAGS_DEBUG "${CMAKE_LINKER_FLAGS_DEBUG} -fno-omit-frame-pointer -fsanitize=address")

if (NOT DEFINED SEQ_DEP)
    message(FATAL_ERROR "You must set SEQ_DEP environment variable")
endif ()
message(STATUS "Dependency directory: ${SEQ_DEP}")

set(THREADS_PREFER_PTHREAD_FLAG ON)
find_package(Threads REQUIRED)

find_package(LLVM REQUIRED CONFIG PATHS ${SEQ_DEP} NO_DEFAULT_PATH)
message(STATUS "Found LLVM ${LLVM_PACKAGE_VERSION}")
message(STATUS "Using LLVMConfig.cmake in: ${LLVM_DIR}")

set(ZLIB ${SEQ_DEP}/lib/libz.a)
if (NOT EXISTS ${ZLIB})
    message(FATAL_ERROR "Cannot find ${ZLIB}")
endif ()
message(STATUS "Found zlib: ${ZLIB}")

set(BDWGC ${SEQ_DEP}/lib/libgc.a)
if (NOT EXISTS ${BDWGC})
    message(FATAL_ERROR "Cannot find ${BDWGC}")
endif ()
message(STATUS "Found bdwgc: ${BDWGC}")

execute_process(COMMAND ${SEQ_DEP}/bin/ocamlc -where
        RESULT_VARIABLE result
        OUTPUT_VARIABLE OCAML_STDLIB_PATH
        OUTPUT_STRIP_TRAILING_WHITESPACE)
if (result)
    message(FATAL_ERROR "CMake step for ocaml failed: ${result}")
endif ()
message(STATUS "Found OCaml: ${OCAML_STDLIB_PATH}")

set(MENHIRLIB ${SEQ_DEP}/share/menhir)
if (NOT EXISTS ${MENHIRLIB}/menhirLib.cmx)
    message(FATAL_ERROR "Cannot find ${MENHIRLIB}/menhirLib.cmx")
endif ()
message(STATUS "Found Menhir: ${MENHIRLIB}")

if (APPLE)
    set(OMPLIB ${SEQ_DEP}/lib/libomp.dylib)
else ()
    set(OMPLIB ${SEQ_DEP}/lib/libomp.so)
endif ()
if (NOT EXISTS ${OMPLIB})
    message(FATAL_ERROR "Cannot find ${OMPLIB}")
endif ()
message(STATUS "Found OpenMP: ${OMPLIB}")
add_library(seqomp SHARED IMPORTED)
set_target_properties(seqomp PROPERTIES IMPORTED_LOCATION ${OMPLIB})

set(CMAKE_BUILD_WITH_INSTALL_RPATH ON)
if (APPLE)
    set(CMAKE_INSTALL_RPATH "@loader_path;@loader_path/../lib/seq")
    set(STATIC_LIBCPP "")
else ()
    set(CMAKE_INSTALL_RPATH "$ORIGIN:$ORIGIN/../lib/seq")
    set(STATIC_LIBCPP "-static-libstdc++")
endif ()

# Seq runtime library
set(SEQRT_FILES runtime/lib.h
        runtime/lib.cpp
        runtime/exc.cpp
        runtime/sw/ksw2.h
        runtime/sw/ksw2_extd2_sse.cpp
        runtime/sw/ksw2_exts2_sse.cpp
        runtime/sw/ksw2_extz2_sse.cpp
        runtime/sw/ksw2_gg2_sse.cpp
        runtime/sw/intersw.h
        runtime/sw/intersw.cpp)
add_library(seqrt SHARED ${SEQRT_FILES})
target_include_directories(seqrt PRIVATE ${SEQ_DEP}/include runtime)
if (APPLE)
    target_link_libraries(seqrt PUBLIC seqomp ${STATIC_LIBCPP} -Wl,-force_load,${ZLIB} -Wl,-force_load,${BDWGC})
else ()
    target_link_libraries(seqrt PUBLIC seqomp ${STATIC_LIBCPP} -Wl,--whole-archive ${ZLIB} ${BDWGC} -Wl,--no-whole-archive)
endif ()

# Seq parsing library
include_directories(${OCAML_STDLIB_PATH})
link_directories(${OCAML_STDLIB_PATH})

ExternalProject_Add(seqparse_target
        SOURCE_DIR ${CMAKE_SOURCE_DIR}/compiler/parser/ocaml
        CONFIGURE_COMMAND cp -r ${CMAKE_SOURCE_DIR}/compiler/parser/ocaml ${CMAKE_BINARY_DIR}/seqparse
        BINARY_DIR ${CMAKE_BINARY_DIR}/seqparse
        BUILD_COMMAND make -C ocaml
        OCAML=${SEQ_DEP}/bin/ocamlopt
        OCAMLLEX=${SEQ_DEP}/bin/ocamllex
        MENHIR=${SEQ_DEP}/bin/menhir
        MENHIR_LIB=${MENHIRLIB}
        INSTALL_COMMAND "")
ExternalProject_Get_Property(seqparse_target BINARY_DIR)
set(LIB_SEQPARSE ${BINARY_DIR}/ocaml/seqparser.o)
set_property(SOURCE ${LIB_SEQPARSE} PROPERTY GENERATED 1)

# Seq compiler library
include_directories(${LLVM_INCLUDE_DIRS})
add_definitions(${LLVM_DEFINITIONS})

set(SEQ_HPPFILES compiler/lang/expr.h
        compiler/lang/func.h
        compiler/lang/lang.h
        compiler/lang/patterns.h
        compiler/lang/pipeline.h
        compiler/lang/seq.h
        compiler/lang/stmt.h
        compiler/lang/var.h
        compiler/parser/ast.h
        compiler/parser/ast/expr.h
        compiler/parser/ast/stmt.h
        compiler/parser/ast/types.h
        compiler/parser/visitors/visitor.h
        compiler/parser/common.h
        compiler/parser/cache.h
        compiler/parser/ctx.h
        compiler/parser/ocaml/ocaml.h
        compiler/parser/parser.h
        compiler/parser/visitors/codegen/codegen.h
        compiler/parser/visitors/codegen/codegen_ctx.h
        compiler/parser/visitors/doc/doc.h
        compiler/parser/visitors/format/format.h
        compiler/parser/visitors/simplify/simplify.h
        compiler/parser/visitors/simplify/simplify_ctx.h
        compiler/parser/visitors/typecheck/typecheck.h
        compiler/parser/visitors/typecheck/typecheck_ctx.h
        compiler/types/any.h
        compiler/types/array.h
        compiler/types/base.h
        compiler/types/func.h
        compiler/types/num.h
        compiler/types/optional.h
        compiler/types/ptr.h
        compiler/types/record.h
        compiler/types/ref.h
        compiler/types/seq.h
        compiler/types/types.h
        compiler/types/union.h
        compiler/types/void.h
        compiler/util/common.h
        compiler/util/fmt/chrono.h
        compiler/util/fmt/color.h
        compiler/util/fmt/compile.h
        compiler/util/fmt/core.h
        compiler/util/fmt/format-inl.h
        compiler/util/fmt/format.h
        compiler/util/fmt/locale.h
        compiler/util/fmt/ostream.h
        compiler/util/fmt/posix.h
        compiler/util/fmt/printf.h
        compiler/util/fmt/ranges.h
        compiler/util/jit.h
        compiler/util/llvm.h
<<<<<<< HEAD
        compiler/util/tapir.h
        compiler/sir/types/types.h
        compiler/sir/util/context.h
        compiler/sir/util/iterators.h
        compiler/sir/util/visitor.h
        compiler/sir/attribute.h
        compiler/sir/base.h
        compiler/sir/constant.h
        compiler/sir/flow.h
        compiler/sir/func.h
        compiler/sir/instr.h
        compiler/sir/module.h
        compiler/sir/sir.h
        compiler/sir/value.h
        compiler/sir/var.h
        compiler/sir/llvm/llvisitor.h)
=======
        compiler/util/tapir.h compiler/parser/visitors/typecheck/typecheck_stmt.cpp compiler/parser/visitors/typecheck/typecheck_expr.cpp compiler/parser/visitors/typecheck/typecheck_infer.cpp)
>>>>>>> a9aefa21
set(SEQ_CPPFILES compiler/lang/expr.cpp
        compiler/lang/func.cpp
        compiler/lang/lang.cpp
        compiler/lang/patterns.cpp
        compiler/lang/pipeline.cpp
        compiler/lang/seq.cpp
        compiler/lang/stmt.cpp
        compiler/lang/var.cpp
        compiler/parser/ast/expr.cpp
        compiler/parser/ast/stmt.cpp
        compiler/parser/visitors/visitor.cpp
        compiler/parser/visitors/codegen/codegen.cpp
        compiler/parser/visitors/codegen/codegen_ctx.cpp
        compiler/parser/visitors/doc/doc.cpp
        compiler/parser/visitors/format/format.cpp
        compiler/parser/visitors/simplify/simplify.cpp
        compiler/parser/visitors/simplify/simplify_ctx.cpp
        compiler/parser/visitors/typecheck/typecheck.cpp
        compiler/parser/visitors/typecheck/typecheck_ctx.cpp
        compiler/parser/visitors/typecheck/typecheck_expr.cpp
        compiler/parser/visitors/typecheck/typecheck_infer.cpp
        compiler/parser/visitors/typecheck/typecheck_stmt.cpp
        compiler/parser/ast/types.cpp
        compiler/parser/common.cpp
        compiler/parser/ocaml/ocaml.cpp
        compiler/parser/parser.cpp
        compiler/types/any.cpp
        compiler/types/array.cpp
        compiler/types/base.cpp
        compiler/types/func.cpp
        compiler/types/num.cpp
        compiler/types/optional.cpp
        compiler/types/ptr.cpp
        compiler/types/record.cpp
        compiler/types/ref.cpp
        compiler/types/seq.cpp
        compiler/types/types.cpp
        compiler/types/union.cpp
        compiler/types/void.cpp
        compiler/util/fmt/format.cpp
        compiler/util/jit.cpp
<<<<<<< HEAD
        compiler/parser/visitors/simplify/simplify_expr.cpp
        compiler/parser/visitors/simplify/simplify_stmt.cpp
        compiler/sir/types/types.cpp
        compiler/sir/util/visitor.cpp
        compiler/sir/attribute.cpp
        compiler/sir/base.cpp
        compiler/sir/constant.cpp
        compiler/sir/flow.cpp
        compiler/sir/func.cpp
        compiler/sir/instr.cpp
        compiler/sir/module.cpp
        compiler/sir/value.cpp
        compiler/sir/var.cpp
        compiler/sir/llvm/llvisitor.cpp)
=======
        compiler/parser/visitors/simplify/simplify_expr.cpp compiler/parser/visitors/simplify/simplify_stmt.cpp)
>>>>>>> a9aefa21
add_library(seq SHARED ${SEQ_HPPFILES})
add_dependencies(seq seqparse_target)
target_sources(seq PRIVATE ${LIB_SEQPARSE} ${SEQ_CPPFILES})
llvm_map_components_to_libnames(LLVM_LIBS support core passes irreader x86asmparser x86info x86codegen mcjit orcjit ipo coroutines)
if (APPLE)
    target_link_libraries(seq ${LLVM_LIBS} dl seqrt)
else ()
    target_link_libraries(seq ${STATIC_LIBCPP} ${LLVM_LIBS} dl seqrt)
endif ()

# Seq command-line tool
add_executable(seqc runtime/main.cpp)
target_link_libraries(seqc ${STATIC_LIBCPP} seq Threads::Threads)

# Seq test
# Download and unpack googletest at configure time
configure_file(test/CMakeLists.txt.in googletest-download/CMakeLists.txt)
execute_process(COMMAND ${CMAKE_COMMAND} -G "${CMAKE_GENERATOR}" .
        RESULT_VARIABLE result
        WORKING_DIRECTORY ${CMAKE_CURRENT_BINARY_DIR}/googletest-download)
if (result)
    message(FATAL_ERROR "CMake step for googletest failed: ${result}")
endif ()
execute_process(COMMAND ${CMAKE_COMMAND} --build .
        RESULT_VARIABLE result
        WORKING_DIRECTORY ${CMAKE_CURRENT_BINARY_DIR}/googletest-download)
if (result)
    message(FATAL_ERROR "Build step for googletest failed: ${result}")
endif ()

# Prevent overriding the parent project's compiler/linker
# settings on Windows
set(gtest_force_shared_crt ON CACHE BOOL "" FORCE)

# Add googletest directly to our build. This defines
# the gtest and gtest_main targets.
add_subdirectory(${CMAKE_CURRENT_BINARY_DIR}/googletest-src
        ${CMAKE_CURRENT_BINARY_DIR}/googletest-build
        EXCLUDE_FROM_ALL)

add_executable(seqtest test/main.cpp test/types.cpp)
target_include_directories(seqtest PRIVATE ${SEQ_DEP}/include)
target_link_libraries(seqtest seq gtest_main)
target_compile_definitions(seqtest PRIVATE TEST_DIR="${CMAKE_CURRENT_SOURCE_DIR}/test")

include(GoogleTest)
gtest_discover_tests(seqtest)
enable_testing()<|MERGE_RESOLUTION|>--- conflicted
+++ resolved
@@ -166,7 +166,6 @@
         compiler/util/fmt/ranges.h
         compiler/util/jit.h
         compiler/util/llvm.h
-<<<<<<< HEAD
         compiler/util/tapir.h
         compiler/sir/types/types.h
         compiler/sir/util/context.h
@@ -183,9 +182,6 @@
         compiler/sir/value.h
         compiler/sir/var.h
         compiler/sir/llvm/llvisitor.h)
-=======
-        compiler/util/tapir.h compiler/parser/visitors/typecheck/typecheck_stmt.cpp compiler/parser/visitors/typecheck/typecheck_expr.cpp compiler/parser/visitors/typecheck/typecheck_infer.cpp)
->>>>>>> a9aefa21
 set(SEQ_CPPFILES compiler/lang/expr.cpp
         compiler/lang/func.cpp
         compiler/lang/lang.cpp
@@ -227,7 +223,6 @@
         compiler/types/void.cpp
         compiler/util/fmt/format.cpp
         compiler/util/jit.cpp
-<<<<<<< HEAD
         compiler/parser/visitors/simplify/simplify_expr.cpp
         compiler/parser/visitors/simplify/simplify_stmt.cpp
         compiler/sir/types/types.cpp
@@ -242,9 +237,6 @@
         compiler/sir/value.cpp
         compiler/sir/var.cpp
         compiler/sir/llvm/llvisitor.cpp)
-=======
-        compiler/parser/visitors/simplify/simplify_expr.cpp compiler/parser/visitors/simplify/simplify_stmt.cpp)
->>>>>>> a9aefa21
 add_library(seq SHARED ${SEQ_HPPFILES})
 add_dependencies(seq seqparse_target)
 target_sources(seq PRIVATE ${LIB_SEQPARSE} ${SEQ_CPPFILES})
