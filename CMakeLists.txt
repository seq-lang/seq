--- conflicted
+++ resolved
@@ -9,8 +9,8 @@
 include_directories(.)
 include_directories(compiler)
 
-#set(CMAKE_CXX_FLAGS_DEBUG "${CMAKE_CXX_FLAGS_DEBUG} -fno-omit-frame-pointer -fsanitize=address")
-#set(CMAKE_LINKER_FLAGS_DEBUG "${CMAKE_LINKER_FLAGS_DEBUG} -fno-omit-frame-pointer -fsanitize=address")
+# set(CMAKE_CXX_FLAGS_DEBUG "${CMAKE_CXX_FLAGS_DEBUG} -fno-omit-frame-pointer -fsanitize=address")
+# set(CMAKE_LINKER_FLAGS_DEBUG "${CMAKE_LINKER_FLAGS_DEBUG} -fno-omit-frame-pointer -fsanitize=address")
 
 if (NOT DEFINED SEQ_DEP)
     message(FATAL_ERROR "You must set SEQ_DEP environment variable")
@@ -128,6 +128,7 @@
         compiler/parser/ast/types.h
         compiler/parser/visitors/visitor.h
         compiler/parser/common.h
+        compiler/parser/cache.h
         compiler/parser/ctx.h
         compiler/parser/ocaml/ocaml.h
         compiler/parser/parser.h
@@ -166,7 +167,6 @@
         compiler/util/fmt/ranges.h
         compiler/util/jit.h
         compiler/util/llvm.h
-<<<<<<< HEAD
         compiler/util/tapir.h
         compiler/sir/types/types.h
         compiler/sir/util/context.h
@@ -183,9 +183,6 @@
         compiler/sir/value.h
         compiler/sir/var.h
         compiler/sir/llvm/llvisitor.h)
-=======
-        compiler/util/tapir.h compiler/parser/visitors/typecheck/typecheck_stmt.cpp compiler/parser/visitors/typecheck/typecheck_expr.cpp compiler/parser/visitors/typecheck/typecheck_infer.cpp)
->>>>>>> a010c043
 set(SEQ_CPPFILES compiler/lang/expr.cpp
         compiler/lang/func.cpp
         compiler/lang/lang.cpp
@@ -206,6 +203,9 @@
         compiler/parser/visitors/simplify/simplify_ctx.cpp
         compiler/parser/visitors/typecheck/typecheck.cpp
         compiler/parser/visitors/typecheck/typecheck_ctx.cpp
+        compiler/parser/visitors/typecheck/typecheck_expr.cpp
+        compiler/parser/visitors/typecheck/typecheck_infer.cpp
+        compiler/parser/visitors/typecheck/typecheck_stmt.cpp
         compiler/parser/ast/types.cpp
         compiler/parser/common.cpp
         compiler/parser/ocaml/ocaml.cpp
@@ -280,7 +280,7 @@
         ${CMAKE_CURRENT_BINARY_DIR}/googletest-build
         EXCLUDE_FROM_ALL)
 
-add_executable(seqtest test/main.cpp test/types.cpp)
+add_executable(seqtest test/main.cpp)
 target_include_directories(seqtest PRIVATE ${SEQ_DEP}/include)
 target_link_libraries(seqtest seq gtest_main)
 target_compile_definitions(seqtest PRIVATE TEST_DIR="${CMAKE_CURRENT_SOURCE_DIR}/test")
