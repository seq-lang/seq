cmake_minimum_required(VERSION 3.9)
project(Seq)
include(ExternalProject)

set(CMAKE_CXX_STANDARD 14)
set(CMAKE_CXX_FLAGS "${CMAKE_CXX_FLAGS} -fvisibility-inlines-hidden -pedantic -Wall -Wno-return-type-c-linkage")
set(CMAKE_CXX_FLAGS_DEBUG "-g -fno-limit-debug-info")
set(CMAKE_CXX_FLAGS_RELEASE "-O3")
include_directories(.)
include_directories(compiler)

#set(CMAKE_CXX_FLAGS_DEBUG "${CMAKE_CXX_FLAGS_DEBUG} -fno-omit-frame-pointer -fsanitize=address")
#set(CMAKE_LINKER_FLAGS_DEBUG "${CMAKE_LINKER_FLAGS_DEBUG} -fno-omit-frame-pointer -fsanitize=address")

if (NOT DEFINED SEQ_DEP)
    message(FATAL_ERROR "You must set SEQ_DEP environment variable")
endif ()
message(STATUS "Dependency directory: ${SEQ_DEP}")

set(THREADS_PREFER_PTHREAD_FLAG ON)
find_package(Threads REQUIRED)

find_package(LLVM REQUIRED CONFIG PATHS ${SEQ_DEP} NO_DEFAULT_PATH)
message(STATUS "Found LLVM ${LLVM_PACKAGE_VERSION}")
message(STATUS "Using LLVMConfig.cmake in: ${LLVM_DIR}")

set(ZLIB ${SEQ_DEP}/lib/libz.a)
if (NOT EXISTS ${ZLIB})
    message(FATAL_ERROR "Cannot find ${ZLIB}")
endif ()
message(STATUS "Found zlib: ${ZLIB}")

set(BDWGC ${SEQ_DEP}/lib/libgc.a)
if (NOT EXISTS ${BDWGC})
    message(FATAL_ERROR "Cannot find ${BDWGC}")
endif ()
message(STATUS "Found bdwgc: ${BDWGC}")

execute_process(COMMAND ${SEQ_DEP}/bin/ocamlc -where
        RESULT_VARIABLE result
        OUTPUT_VARIABLE OCAML_STDLIB_PATH
        OUTPUT_STRIP_TRAILING_WHITESPACE)
if (result)
    message(FATAL_ERROR "CMake step for ocaml failed: ${result}")
endif ()
message(STATUS "Found OCaml: ${OCAML_STDLIB_PATH}")

set(MENHIRLIB ${SEQ_DEP}/share/menhir)
if (NOT EXISTS ${MENHIRLIB}/menhirLib.cmx)
    message(FATAL_ERROR "Cannot find ${MENHIRLIB}/menhirLib.cmx")
endif ()
message(STATUS "Found Menhir: ${MENHIRLIB}")

if (APPLE)
    set(OMPLIB ${SEQ_DEP}/lib/libomp.dylib)
else ()
    set(OMPLIB ${SEQ_DEP}/lib/libomp.so)
endif ()
if (NOT EXISTS ${OMPLIB})
    message(FATAL_ERROR "Cannot find ${OMPLIB}")
endif ()
message(STATUS "Found OpenMP: ${OMPLIB}")
add_library(seqomp SHARED IMPORTED)
set_target_properties(seqomp PROPERTIES IMPORTED_LOCATION ${OMPLIB})

set(CMAKE_BUILD_WITH_INSTALL_RPATH ON)
if (APPLE)
    set(CMAKE_INSTALL_RPATH "@loader_path;@loader_path/../lib/seq")
    set(STATIC_LIBCPP "")
else ()
    set(CMAKE_INSTALL_RPATH "$ORIGIN:$ORIGIN/../lib/seq")
    set(STATIC_LIBCPP "-static-libstdc++")
endif ()

# Seq runtime library
set(SEQRT_FILES runtime/lib.h
        runtime/lib.cpp
        runtime/exc.cpp
        runtime/sw/ksw2.h
        runtime/sw/ksw2_extd2_sse.cpp
        runtime/sw/ksw2_exts2_sse.cpp
        runtime/sw/ksw2_extz2_sse.cpp
        runtime/sw/ksw2_gg2_sse.cpp
        runtime/sw/intersw.h
        runtime/sw/intersw.cpp)
add_library(seqrt SHARED ${SEQRT_FILES})
target_compile_options(seqrt PRIVATE -mavx)
target_include_directories(seqrt PRIVATE ${SEQ_DEP}/include runtime)
if (APPLE)
    target_link_libraries(seqrt PUBLIC seqomp ${STATIC_LIBCPP} -Wl,-force_load,${ZLIB} -Wl,-force_load,${BDWGC})
else ()
    target_link_libraries(seqrt PUBLIC seqomp ${STATIC_LIBCPP} -Wl,--whole-archive ${ZLIB} ${BDWGC} -Wl,--no-whole-archive)
endif ()
set(BACKTRACE ${SEQ_DEP}/lib/libbacktrace.a)
target_link_libraries(seqrt PUBLIC ${BACKTRACE})

# Seq parsing library
include_directories(${OCAML_STDLIB_PATH})
link_directories(${OCAML_STDLIB_PATH})

ExternalProject_Add(seqparse_target
        SOURCE_DIR ${CMAKE_SOURCE_DIR}/compiler/parser/ocaml
        CONFIGURE_COMMAND cp -r ${CMAKE_SOURCE_DIR}/compiler/parser/ocaml ${CMAKE_BINARY_DIR}/seqparse
        BINARY_DIR ${CMAKE_BINARY_DIR}/seqparse
        BUILD_COMMAND make -C ocaml
        OCAML=${SEQ_DEP}/bin/ocamlopt
        OCAMLLEX=${SEQ_DEP}/bin/ocamllex
        MENHIR=${SEQ_DEP}/bin/menhir
        MENHIR_LIB=${MENHIRLIB}
        INSTALL_COMMAND "")
ExternalProject_Get_Property(seqparse_target BINARY_DIR)
set(LIB_SEQPARSE ${BINARY_DIR}/ocaml/seqparser.o)
set_property(SOURCE ${LIB_SEQPARSE} PROPERTY GENERATED 1)

# Seq compiler library
include_directories(${LLVM_INCLUDE_DIRS})
add_definitions(${LLVM_DEFINITIONS})

set(SEQ_HPPFILES
        compiler/dsl/dsl.h
        compiler/dsl/plugins.h
        compiler/parser/ast.h
        compiler/parser/ast/expr.h
        compiler/parser/ast/stmt.h
        compiler/parser/ast/types.h
        compiler/parser/cache.h
        compiler/parser/common.h
        compiler/parser/ctx.h
        compiler/parser/ocaml/ocaml.h
        compiler/parser/parser.h
        compiler/parser/visitors/doc/doc.h
        compiler/parser/visitors/format/format.h
        compiler/parser/visitors/simplify/simplify.h
        compiler/parser/visitors/simplify/simplify_ctx.h
        compiler/parser/visitors/translate/translate.h
        compiler/parser/visitors/translate/translate_ctx.h
        compiler/parser/visitors/typecheck/typecheck.h
        compiler/parser/visitors/typecheck/typecheck_ctx.h
        compiler/parser/visitors/visitor.h
        compiler/seq/pipeline.h
        compiler/seq/revcomp.h
        compiler/seq/seq.h
        compiler/sir/analyze/analysis.h
        compiler/sir/analyze/dataflow/cfg.h
        compiler/sir/analyze/dataflow/reaching.h
        compiler/sir/attribute.h
        compiler/sir/base.h
        compiler/sir/const.h
        compiler/sir/dsl/codegen.h
        compiler/sir/dsl/nodes.h
        compiler/sir/flow.h
        compiler/sir/func.h
        compiler/sir/instr.h
        compiler/sir/llvm/llvisitor.h
        compiler/sir/llvm/llvm.h
        compiler/sir/module.h
        compiler/sir/sir.h
        compiler/sir/transform/cleanup/replacer.h
        compiler/sir/transform/lowering/imperative.h
        compiler/sir/transform/manager.h
        compiler/sir/transform/pass.h
        compiler/sir/transform/pythonic/dict.h
        compiler/sir/transform/pythonic/io.h
        compiler/sir/transform/pythonic/str.h
        compiler/sir/types/types.h
        compiler/sir/util/cloning.h
        compiler/sir/util/context.h
        compiler/sir/util/format.h
        compiler/sir/util/irtools.h
        compiler/sir/util/iterators.h
        compiler/sir/util/matching.h
        compiler/sir/util/operator.h
        compiler/sir/util/packs.h
        compiler/sir/util/visitor.h
        compiler/sir/value.h
        compiler/sir/var.h
        compiler/util/common.h
        compiler/util/fmt/chrono.h
        compiler/util/fmt/color.h
        compiler/util/fmt/compile.h
        compiler/util/fmt/core.h
        compiler/util/fmt/format-inl.h
        compiler/util/fmt/format.h
        compiler/util/fmt/locale.h
        compiler/util/fmt/ostream.h
        compiler/util/fmt/posix.h
        compiler/util/fmt/printf.h
        compiler/util/fmt/ranges.h)
set(SEQ_CPPFILES
        compiler/dsl/plugins.cpp
        compiler/parser/ast/expr.cpp
        compiler/parser/ast/stmt.cpp
        compiler/parser/ast/types.cpp
        compiler/parser/cache.cpp
        compiler/parser/common.cpp
        compiler/parser/ocaml/ocaml.cpp
        compiler/parser/parser.cpp
        compiler/parser/visitors/doc/doc.cpp
        compiler/parser/visitors/format/format.cpp
        compiler/parser/visitors/simplify/simplify.cpp
        compiler/parser/visitors/simplify/simplify_ctx.cpp
        compiler/parser/visitors/simplify/simplify_expr.cpp
        compiler/parser/visitors/simplify/simplify_stmt.cpp
        compiler/parser/visitors/translate/translate.cpp
        compiler/parser/visitors/translate/translate_ctx.cpp
        compiler/parser/visitors/typecheck/typecheck.cpp
        compiler/parser/visitors/typecheck/typecheck_ctx.cpp
        compiler/parser/visitors/typecheck/typecheck_expr.cpp
        compiler/parser/visitors/typecheck/typecheck_infer.cpp
        compiler/parser/visitors/typecheck/typecheck_stmt.cpp
        compiler/parser/visitors/visitor.cpp
<<<<<<< HEAD
        compiler/sir/analyze/analysis.cpp
        compiler/sir/analyze/dataflow/cfg.cpp
        compiler/sir/analyze/dataflow/reaching.cpp
=======
        compiler/seq/pipeline.cpp
        compiler/seq/revcomp.cpp
        compiler/seq/seq.cpp
>>>>>>> e9980afd
        compiler/sir/attribute.cpp
        compiler/sir/base.cpp
        compiler/sir/const.cpp
        compiler/sir/dsl/nodes.cpp
        compiler/sir/flow.cpp
        compiler/sir/func.cpp
        compiler/sir/instr.cpp
        compiler/sir/llvm/llvisitor.cpp
        compiler/sir/module.cpp
        compiler/sir/transform/cleanup/replacer.cpp
        compiler/sir/transform/lowering/imperative.cpp
        compiler/sir/transform/manager.cpp
<<<<<<< HEAD
        compiler/sir/transform/pass.cpp
        compiler/sir/transform/pipeline.cpp
=======
>>>>>>> e9980afd
        compiler/sir/transform/pythonic/dict.cpp
        compiler/sir/transform/pythonic/io.cpp
        compiler/sir/transform/pythonic/str.cpp
        compiler/sir/types/types.cpp
        compiler/sir/util/cloning.cpp
        compiler/sir/util/format.cpp
        compiler/sir/util/irtools.cpp
        compiler/sir/util/matching.cpp
        compiler/sir/util/visitor.cpp
        compiler/sir/value.cpp
        compiler/sir/var.cpp
        compiler/util/common.cpp
        compiler/util/fmt/format.cpp)
add_library(seq SHARED ${SEQ_HPPFILES})
add_dependencies(seq seqparse_target)
target_sources(seq PRIVATE ${LIB_SEQPARSE} ${SEQ_CPPFILES})
llvm_map_components_to_libnames(LLVM_LIBS support core passes irreader x86asmparser x86info x86codegen mcjit orcjit ipo coroutines)
if (APPLE)
    target_link_libraries(seq ${LLVM_LIBS} dl seqrt)
else ()
    target_link_libraries(seq ${STATIC_LIBCPP} ${LLVM_LIBS} dl seqrt)
endif ()

# Seq command-line tool
add_executable(seqc runtime/main.cpp)
target_link_libraries(seqc ${STATIC_LIBCPP} seq Threads::Threads)

# Seq test
# Download and unpack googletest at configure time
configure_file(test/CMakeLists.txt.in googletest-download/CMakeLists.txt)
execute_process(COMMAND ${CMAKE_COMMAND} -G "${CMAKE_GENERATOR}" .
        RESULT_VARIABLE result
        WORKING_DIRECTORY ${CMAKE_CURRENT_BINARY_DIR}/googletest-download)
if (result)
    message(FATAL_ERROR "CMake step for googletest failed: ${result}")
endif ()
execute_process(COMMAND ${CMAKE_COMMAND} --build .
        RESULT_VARIABLE result
        WORKING_DIRECTORY ${CMAKE_CURRENT_BINARY_DIR}/googletest-download)
if (result)
    message(FATAL_ERROR "Build step for googletest failed: ${result}")
endif ()

# Prevent overriding the parent project's compiler/linker
# settings on Windows
set(gtest_force_shared_crt ON CACHE BOOL "" FORCE)

# Add googletest directly to our build. This defines
# the gtest and gtest_main targets.
add_subdirectory(${CMAKE_CURRENT_BINARY_DIR}/googletest-src
        ${CMAKE_CURRENT_BINARY_DIR}/googletest-build
        EXCLUDE_FROM_ALL)

set(SEQ_TEST_CPPFILES
        test/main.cpp
        test/sir/analyze/reaching.cpp
        test/sir/base.cpp
        test/sir/constant.cpp
        test/sir/flow.cpp
        test/sir/func.cpp
        test/sir/instr.cpp
        test/sir/module.cpp
        test/sir/transform/manager.cpp
        test/sir/types/types.cpp
        test/sir/util/matching.cpp
        test/sir/value.cpp
        test/sir/var.cpp
        test/types.cpp)
add_executable(seqtest ${SEQ_TEST_CPPFILES})
target_include_directories(seqtest PRIVATE ${SEQ_DEP}/include test/sir)
target_link_libraries(seqtest seq gtest_main)
target_compile_definitions(seqtest PRIVATE TEST_DIR="${CMAKE_CURRENT_SOURCE_DIR}/test")

include(GoogleTest)
gtest_discover_tests(seqtest)
enable_testing()<|MERGE_RESOLUTION|>--- conflicted
+++ resolved
@@ -209,16 +209,13 @@
         compiler/parser/visitors/typecheck/typecheck_infer.cpp
         compiler/parser/visitors/typecheck/typecheck_stmt.cpp
         compiler/parser/visitors/visitor.cpp
-<<<<<<< HEAD
+        compiler/seq/pipeline.cpp
+        compiler/seq/revcomp.cpp
+        compiler/seq/seq.cpp
+        compiler/sir/attribute.cpp
         compiler/sir/analyze/analysis.cpp
         compiler/sir/analyze/dataflow/cfg.cpp
         compiler/sir/analyze/dataflow/reaching.cpp
-=======
-        compiler/seq/pipeline.cpp
-        compiler/seq/revcomp.cpp
-        compiler/seq/seq.cpp
->>>>>>> e9980afd
-        compiler/sir/attribute.cpp
         compiler/sir/base.cpp
         compiler/sir/const.cpp
         compiler/sir/dsl/nodes.cpp
@@ -230,11 +227,7 @@
         compiler/sir/transform/cleanup/replacer.cpp
         compiler/sir/transform/lowering/imperative.cpp
         compiler/sir/transform/manager.cpp
-<<<<<<< HEAD
         compiler/sir/transform/pass.cpp
-        compiler/sir/transform/pipeline.cpp
-=======
->>>>>>> e9980afd
         compiler/sir/transform/pythonic/dict.cpp
         compiler/sir/transform/pythonic/io.cpp
         compiler/sir/transform/pythonic/str.cpp
