cmake_minimum_required(VERSION 3.5)
project(Seq)

set(CMAKE_CXX_STANDARD 14)
set(CMAKE_CXX_FLAGS "${CMAKE_CXX_FLAGS} -fvisibility-inlines-hidden -pedantic -Wall -Wno-return-type-c-linkage")
set(CMAKE_CXX_FLAGS_DEBUG "-g")
set(CMAKE_CXX_FLAGS_RELEASE "-O3")
include_directories(.)
include_directories(compiler)

find_package(LLVM REQUIRED CONFIG)
message(STATUS "Found LLVM ${LLVM_PACKAGE_VERSION}")
message(STATUS "Using LLVMConfig.cmake in: ${LLVM_DIR}")

set(THREADS_PREFER_PTHREAD_FLAG ON)
find_package(Threads REQUIRED)

# Seq runtime library
option(SEQ_THREADED "compile runtime library for multithreading" OFF)
option(SEQ_JITBRIDGE "support JIT interoperability" OFF)

include(ExternalProject)
ExternalProject_Add(bdwgc
  URL https://github.com/ivmai/bdwgc/releases/download/v8.0.4/gc-8.0.4.tar.gz
  SOURCE_DIR ${CMAKE_BINARY_DIR}/bdwgc
  CONFIGURE_COMMAND ${CMAKE_BINARY_DIR}/bdwgc/configure CFLAGS=-fPIC --enable-threads=posix --enable-cplusplus --enable-thread-local-alloc --enable-large-config --prefix=${CMAKE_BINARY_DIR}/bdwgc/build
  BUILD_COMMAND make LDFLAGS=-static
  BUILD_IN_SOURCE ON
  INSTALL_DIR ${CMAKE_BINARY_DIR}/bdwgc/build
  INSTALL_COMMAND make install
  # LOG_DOWNLOAD ON
  # LOG_CONFIGURE ON
  # LOG_BUILD ON
  # LOG_INSTALL ON
)
ExternalProject_Get_Property(bdwgc install_dir)
set(BDWGC_DIR ${install_dir})
message(${BDWGC_DIR})

set(SEQRT_FILES runtime/lib.h
                runtime/lib.cpp
                runtime/exc.cpp
                runtime/sw/ksw2.h
                runtime/sw/ksw2_extd2_sse.cpp
                runtime/sw/ksw2_exts2_sse.cpp
                runtime/sw/ksw2_extz2_sse.cpp
                runtime/sw/ksw2_gg2_sse.cpp
                runtime/sw/intersw.h
                runtime/sw/intersw.cpp)
add_library(seqrt OBJECT ${SEQRT_FILES})
add_dependencies(seqrt bdwgc)
target_include_directories(seqrt PRIVATE runtime ${BDWGC_DIR}/include)
set_property(TARGET seqrt PROPERTY POSITION_INDEPENDENT_CODE 1)
set_source_files_properties(runtime/sw/intersw.cpp PROPERTIES COMPILE_FLAGS "-march=native")
if(SEQ_THREADED)
  target_compile_definitions(seqrt PRIVATE THREADED=1)
else()
  target_compile_definitions(seqrt PRIVATE THREADED=0)
endif()


add_library(seqrt_shared SHARED $<TARGET_OBJECTS:seqrt>)
add_dependencies(seqrt_shared bdwgc)
target_link_libraries(seqrt_shared PUBLIC ${BDWGC_DIR}/lib/libgc.a Threads::Threads)
if (SEQ_THREADED)
  find_package(OpenMP REQUIRED)
  target_link_libraries(seqrt_shared PUBLIC OpenMP::OpenMP_CXX)
endif()
add_library(seqrt_static STATIC $<TARGET_OBJECTS:seqrt>)
add_dependencies(seqrt_static bdwgc)
target_link_libraries(seqrt_static ${BDWGC_DIR}/lib/libgc.a)

# Seq parsing library
execute_process(COMMAND ocamlc -where
                RESULT_VARIABLE result
                OUTPUT_VARIABLE OCAML_STDLIB_PATH
                OUTPUT_STRIP_TRAILING_WHITESPACE)
if(result)
  message(FATAL_ERROR "CMake step for ocaml failed: ${result}")
endif()
message(STATUS "Found OCaml: ${OCAML_STDLIB_PATH}")
include_directories(${OCAML_STDLIB_PATH})
link_directories(${OCAML_STDLIB_PATH})
<<<<<<< HEAD

set(DUNE_BUILD_DIR "${CMAKE_CURRENT_BINARY_DIR}/dune")
set(LIB_SEQPARSE "${CMAKE_CURRENT_BINARY_DIR}/seqparser.o")
set(DUNE_OUTPUT_NAME "main.exe.o")
find_program(OPAM NAMES opam)
if(NOT OPAM)
  message(FATAL_ERROR "opam command not found")
endif()
add_custom_command(OUTPUT ${LIB_SEQPARSE}
                   COMMAND ${OPAM} exec -- dune build --build-dir=${DUNE_BUILD_DIR} ${DUNE_OUTPUT_NAME}
                   COMMAND cp ${DUNE_BUILD_DIR}/default/${DUNE_OUTPUT_NAME} ${LIB_SEQPARSE}
                   WORKING_DIRECTORY "${CMAKE_CURRENT_SOURCE_DIR}/compiler/parser/ocaml"
                   COMMENT "Compiling Seq's OCaml components"
                   VERBATIM)
add_custom_target(seqparse_target DEPENDS ${LIB_SEQPARSE})
add_dependencies(seqparse_target seq)
add_library(seqparse SHARED IMPORTED)
add_dependencies(seqparse seqparse_target)
set_target_properties(seqparse PROPERTIES IMPORTED_LOCATION ${LIB_SEQPARSE})
=======
ExternalProject_Add(menhir
  URL https://gitlab.inria.fr/fpottier/menhir/-/archive/20190924/menhir-20190924.tar.gz
  SOURCE_DIR ${CMAKE_BINARY_DIR}/menhir
  CONFIGURE_COMMAND ""
  BUILD_COMMAND make -C src -j
  BUILD_IN_SOURCE ON
  INSTALL_COMMAND ""
  # LOG_DOWNLOAD ON
  # LOG_BUILD ON
)
ExternalProject_Get_Property(menhir SOURCE_DIR)
set(MENHIR ${SOURCE_DIR}/src/_stage1/menhir.native)
set(MENHIR_LIB ${SOURCE_DIR}/src/_stage1)
message(${MENHIR})
message(${MENHIR_LIB})

ExternalProject_Add(seqparse_target
  SOURCE_DIR ${CMAKE_SOURCE_DIR}/compiler/parser/ocaml
  CONFIGURE_COMMAND cp -r ${CMAKE_SOURCE_DIR}/compiler/parser/ocaml ${CMAKE_BINARY_DIR}/seqparse
  BINARY_DIR ${CMAKE_BINARY_DIR}/seqparse
  BUILD_COMMAND make -C ocaml MENHIR=${MENHIR} MENHIR_LIB=${MENHIR_LIB}
  INSTALL_COMMAND ""
  # LOG_DOWNLOAD ON
  # LOG_BUILD ON
)
ExternalProject_Get_Property(seqparse_target BINARY_DIR)
set(LIB_SEQPARSE ${BINARY_DIR}/ocaml/seqparser.o)
message(${LIB_SEQPARSE})
add_dependencies(seqparse_target menhir)
>>>>>>> ba61a9c9

# Seq compiler library
include_directories(${LLVM_INCLUDE_DIRS})
add_definitions(${LLVM_DEFINITIONS})

file(GLOB SEQ_HPPFILES compiler/lang/*.h
                       compiler/types/*.h
                       compiler/parser/*.h
                       compiler/parser/ast/*.h
                       compiler/parser/ast/transform/*.h
                       compiler/parser/ast/codegen/*.h
                       compiler/parser/ast/format/*.h
                       compiler/util/*.h
                       compiler/util/fmt/*.h)
file(GLOB SEQ_CPPFILES compiler/lang/*.cpp
                       compiler/types/*.cpp
                       compiler/parser/*.cpp
                       compiler/parser/ast/*.cpp
                       compiler/parser/ast/transform/*.cpp
                       compiler/parser/ast/codegen/*.cpp
                       compiler/parser/ast/format/*.cpp
                       compiler/util/*.cpp
                       compiler/util/fmt/*.cpp)

add_library(seq SHARED ${SEQ_HPPFILES} ${SEQ_CPPFILES})
add_dependencies(seq seqparse_target)
llvm_map_components_to_libnames(LLVM_LIBS support core passes irreader x86asmparser x86info x86codegen mcjit orcjit ipo coroutines)
target_link_libraries(seq ${LLVM_LIBS} seqrt_shared ${LIB_SEQPARSE} dl)

if(SEQ_JITBRIDGE)
  add_library(seqjit SHARED compiler/util/jit.cpp)
  target_link_libraries(seqjit seq)
endif()

# Seq command-line tool
add_executable(seqc runtime/main.cpp)
target_link_libraries(seqc seq)

# # Seq test
# Download and unpack googletest at configure time
configure_file(test/CMakeLists.txt.in googletest-download/CMakeLists.txt)
execute_process(COMMAND ${CMAKE_COMMAND} -G "${CMAKE_GENERATOR}" .
                RESULT_VARIABLE result
                WORKING_DIRECTORY ${CMAKE_CURRENT_BINARY_DIR}/googletest-download)
if(result)
  message(FATAL_ERROR "CMake step for googletest failed: ${result}")
endif()
execute_process(COMMAND ${CMAKE_COMMAND} --build .
                RESULT_VARIABLE result
                WORKING_DIRECTORY ${CMAKE_CURRENT_BINARY_DIR}/googletest-download )
if(result)
  message(FATAL_ERROR "Build step for googletest failed: ${result}")
endif()

# Prevent overriding the parent project's compiler/linker
# settings on Windows
set(gtest_force_shared_crt ON CACHE BOOL "" FORCE)

# Add googletest directly to our build. This defines
# the gtest and gtest_main targets.
add_subdirectory(${CMAKE_CURRENT_BINARY_DIR}/googletest-src
                 ${CMAKE_CURRENT_BINARY_DIR}/googletest-build
                 EXCLUDE_FROM_ALL)

add_executable(seqtest test/main.cpp)
target_link_libraries(seqtest seq gtest_main)
target_compile_definitions(seqtest PRIVATE TEST_DIR="${CMAKE_CURRENT_SOURCE_DIR}/test")

include(GoogleTest)
gtest_discover_tests(seqtest)
enable_testing()<|MERGE_RESOLUTION|>--- conflicted
+++ resolved
@@ -81,27 +81,6 @@
 message(STATUS "Found OCaml: ${OCAML_STDLIB_PATH}")
 include_directories(${OCAML_STDLIB_PATH})
 link_directories(${OCAML_STDLIB_PATH})
-<<<<<<< HEAD
-
-set(DUNE_BUILD_DIR "${CMAKE_CURRENT_BINARY_DIR}/dune")
-set(LIB_SEQPARSE "${CMAKE_CURRENT_BINARY_DIR}/seqparser.o")
-set(DUNE_OUTPUT_NAME "main.exe.o")
-find_program(OPAM NAMES opam)
-if(NOT OPAM)
-  message(FATAL_ERROR "opam command not found")
-endif()
-add_custom_command(OUTPUT ${LIB_SEQPARSE}
-                   COMMAND ${OPAM} exec -- dune build --build-dir=${DUNE_BUILD_DIR} ${DUNE_OUTPUT_NAME}
-                   COMMAND cp ${DUNE_BUILD_DIR}/default/${DUNE_OUTPUT_NAME} ${LIB_SEQPARSE}
-                   WORKING_DIRECTORY "${CMAKE_CURRENT_SOURCE_DIR}/compiler/parser/ocaml"
-                   COMMENT "Compiling Seq's OCaml components"
-                   VERBATIM)
-add_custom_target(seqparse_target DEPENDS ${LIB_SEQPARSE})
-add_dependencies(seqparse_target seq)
-add_library(seqparse SHARED IMPORTED)
-add_dependencies(seqparse seqparse_target)
-set_target_properties(seqparse PROPERTIES IMPORTED_LOCATION ${LIB_SEQPARSE})
-=======
 ExternalProject_Add(menhir
   URL https://gitlab.inria.fr/fpottier/menhir/-/archive/20190924/menhir-20190924.tar.gz
   SOURCE_DIR ${CMAKE_BINARY_DIR}/menhir
@@ -131,7 +110,6 @@
 set(LIB_SEQPARSE ${BINARY_DIR}/ocaml/seqparser.o)
 message(${LIB_SEQPARSE})
 add_dependencies(seqparse_target menhir)
->>>>>>> ba61a9c9
 
 # Seq compiler library
 include_directories(${LLVM_INCLUDE_DIRS})
