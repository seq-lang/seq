--- conflicted
+++ resolved
@@ -61,26 +61,6 @@
 option(SEQ_THREADED "compile runtime library for multithreading" OFF)
 option(SEQ_JITBRIDGE "support JIT interoperability" OFF)
 
-<<<<<<< HEAD
-include(ExternalProject)
-ExternalProject_Add(bdwgc
-  URL https://github.com/ivmai/bdwgc/releases/download/v8.0.4/gc-8.0.4.tar.gz
-  SOURCE_DIR ${CMAKE_BINARY_DIR}/bdwgc
-  CONFIGURE_COMMAND ${CMAKE_BINARY_DIR}/bdwgc/configure CFLAGS=-fPIC --enable-threads=posix --enable-cplusplus --enable-thread-local-alloc --enable-large-config --prefix=${CMAKE_BINARY_DIR}/bdwgc/build
-  BUILD_COMMAND make LDFLAGS=-static
-  BUILD_IN_SOURCE ON
-  INSTALL_DIR ${CMAKE_BINARY_DIR}/bdwgc/build
-  INSTALL_COMMAND make install
-  # LOG_DOWNLOAD ON
-  # LOG_CONFIGURE ON
-  # LOG_BUILD ON
-  # LOG_INSTALL ON
-)
-ExternalProject_Get_Property(bdwgc install_dir)
-set(BDWGC_DIR ${install_dir})
-
-=======
->>>>>>> ba1fc2ff
 set(SEQRT_FILES runtime/lib.h
                 runtime/lib.cpp
                 runtime/exc.cpp
@@ -126,22 +106,6 @@
 # Seq parsing library
 include_directories(${OCAML_STDLIB_PATH})
 link_directories(${OCAML_STDLIB_PATH})
-<<<<<<< HEAD
-ExternalProject_Add(menhir
-  URL https://gitlab.inria.fr/fpottier/menhir/-/archive/20190924/menhir-20190924.tar.gz
-  SOURCE_DIR ${CMAKE_BINARY_DIR}/menhir
-  CONFIGURE_COMMAND ""
-  BUILD_COMMAND make -C src -j
-  BUILD_IN_SOURCE ON
-  INSTALL_COMMAND ""
-  # LOG_DOWNLOAD ON
-  # LOG_BUILD ON
-)
-ExternalProject_Get_Property(menhir SOURCE_DIR)
-set(MENHIR ${SOURCE_DIR}/src/_stage1/menhir.native)
-set(MENHIR_LIB ${SOURCE_DIR}/src/_stage1)
-=======
->>>>>>> ba1fc2ff
 
 ExternalProject_Add(seqparse_target
   SOURCE_DIR ${CMAKE_SOURCE_DIR}/compiler/parser/ocaml
@@ -156,10 +120,6 @@
 ExternalProject_Get_Property(seqparse_target BINARY_DIR)
 set(LIB_SEQPARSE ${BINARY_DIR}/ocaml/seqparser.o)
 set_property(SOURCE ${LIB_SEQPARSE} PROPERTY GENERATED 1)
-<<<<<<< HEAD
-add_dependencies(seqparse_target menhir)
-=======
->>>>>>> ba1fc2ff
 
 # Seq compiler library
 include_directories(${LLVM_INCLUDE_DIRS})
@@ -183,17 +143,10 @@
                        compiler/util/*.cpp
                        compiler/util/fmt/*.cpp)
 add_library(seq SHARED ${SEQ_HPPFILES})
-<<<<<<< HEAD
-add_dependencies(seq seqparse_target)
-target_sources(seq PRIVATE ${LIB_SEQPARSE} ${SEQ_CPPFILES})
-llvm_map_components_to_libnames(LLVM_LIBS support core passes irreader x86asmparser x86info x86codegen mcjit orcjit ipo coroutines)
-target_link_libraries(seq ${LLVM_LIBS} seqrt_shared dl)
-=======
 add_dependencies(seq seqparse_target seqrt_static)
 target_sources(seq PRIVATE ${LIB_SEQPARSE} ${SEQ_CPPFILES})
 llvm_map_components_to_libnames(LLVM_LIBS support core passes irreader x86asmparser x86info x86codegen mcjit orcjit ipo coroutines)
 target_link_libraries(seq -static-libstdc++ ${LLVM_LIBS} dl seqrt)
->>>>>>> ba1fc2ff
 
 if(SEQ_JITBRIDGE)
   add_library(seqjit SHARED compiler/util/jit.cpp)
