#include "module.h"

#include <algorithm>
#include <memory>

#include "parser/cache.h"

#include "func.h"

namespace {

using namespace seq::ir;

std::vector<seq::ast::types::TypePtr>
translateGenerics(std::vector<types::Generic> &generics) {
  std::vector<seq::ast::types::TypePtr> ret;
  for (auto &g : generics) {
    assert(g.isStatic() || g.getTypeValue());
    ret.push_back(std::make_shared<seq::ast::types::LinkType>(
        g.isStatic() ? std::make_shared<seq::ast::types::StaticType>(g.getStaticValue())
                     : g.getTypeValue()->getAstType()));
  }
  return ret;
}

std::vector<std::pair<std::string, seq::ast::types::TypePtr>>
generateDummyNames(std::vector<const types::Type *> &types) {
  std::vector<std::pair<std::string, seq::ast::types::TypePtr>> ret;
  for (auto *t : types) {
    assert(t->getAstType());
    ret.emplace_back("",
                     std::const_pointer_cast<seq::ast::types::Type>(t->getAstType()));
  }
  return ret;
}

<<<<<<< HEAD
std::vector<seq::ast::types::TypePtr>
translateArgs(const types::Type *rType, std::vector<const types::Type *> &types) {
  assert(rType->getAstType());
  std::vector<seq::ast::types::TypePtr> ret = {
      std::const_pointer_cast<seq::ast::types::Type>(rType->getAstType())};
=======
std::vector<seq::ast::types::TypePtr> translateArgs(std::vector<types::Type *> &types) {
  std::vector<seq::ast::types::TypePtr> ret = {
      std::make_shared<seq::ast::types::LinkType>(
          seq::ast::types::LinkType::Kind::Unbound, 0)};
>>>>>>> c014454d
  for (auto *t : types) {
    assert(t->getAstType());
    ret.push_back(std::const_pointer_cast<seq::ast::types::Type>(t->getAstType()));
  }
  return ret;
}

} // namespace

namespace seq {
namespace ir {

const std::string IRModule::VOID_NAME = "void";
const std::string IRModule::BOOL_NAME = "bool";
const std::string IRModule::BYTE_NAME = "byte";
const std::string IRModule::INT_NAME = "int";
const std::string IRModule::FLOAT_NAME = "float";
const std::string IRModule::STRING_NAME = "str";

const std::string IRModule::EQ_MAGIC_NAME = "__eq__";
const std::string IRModule::NE_MAGIC_NAME = "__ne__";
const std::string IRModule::LT_MAGIC_NAME = "__lt__";
const std::string IRModule::GT_MAGIC_NAME = "__gt__";
const std::string IRModule::LE_MAGIC_NAME = "__le__";
const std::string IRModule::GE_MAGIC_NAME = "__ge__";

const std::string IRModule::POS_MAGIC_NAME = "__pos__";
const std::string IRModule::NEG_MAGIC_NAME = "__neg__";
const std::string IRModule::INVERT_MAGIC_NAME = "__invert__";

const std::string IRModule::ADD_MAGIC_NAME = "__add__";
const std::string IRModule::SUB_MAGIC_NAME = "__sub__";
const std::string IRModule::MUL_MAGIC_NAME = "__mul__";
const std::string IRModule::TRUE_DIV_MAGIC_NAME = "__truediv__";
const std::string IRModule::DIV_MAGIC_NAME = "__div__";
const std::string IRModule::MOD_MAGIC_NAME = "__mod__";
const std::string IRModule::POW_MAGIC_NAME = "__pow__";
const std::string IRModule::LSHIFT_MAGIC_NAME = "__lshift__";
const std::string IRModule::RSHIFT_MAGIC_NAME = "__rshift__";
const std::string IRModule::AND_MAGIC_NAME = "__and__";
const std::string IRModule::OR_MAGIC_NAME = "__or__";
const std::string IRModule::XOR_MAGIC_NAME = "__xor__";

const std::string IRModule::GET_MAGIC_NAME = "__getitem__";

const std::string IRModule::INT_MAGIC_NAME = "__int__";
const std::string IRModule::BOOL_MAGIC_NAME = "__bool__";
const std::string IRModule::STR_MAGIC_NAME = "__str__";

const std::string IRModule::ITER_MAGIC_NAME = "__iter__";
const std::string IRModule::LEN_MAGIC_NAME = "__len__";

const char IRModule::NodeId = 0;

IRModule::IRModule(std::string name, std::shared_ptr<ast::Cache> cache)
    : AcceptorExtend(std::move(name)), cache(std::move(cache)) {
  mainFunc = std::make_unique<BodiedFunc>("main");
  mainFunc->realize(cast<types::FuncType>(getDummyFuncType()), {});
  mainFunc->setModule(this);
  mainFunc->setReplaceable(false);
  argVar = std::make_unique<Var>(getArrayType(getStringType()), true, "argv");
  argVar->setModule(this);
  argVar->setReplaceable(false);
}

<<<<<<< HEAD
Func *IRModule::getOrRealizeMethod(const types::Type *parent,
                                   const std::string &methodName,
                                   const types::Type *rType,
                                   std::vector<const types::Type *> args,
=======
Func *IRModule::getOrRealizeMethod(types::Type *parent, const std::string &methodName,
                                   std::vector<types::Type *> args,
>>>>>>> c014454d
                                   std::vector<types::Generic> generics) {

  auto method = cache->findMethod(
      std::const_pointer_cast<ast::types::Type>(parent->getAstType())->getClass().get(),
      methodName, generateDummyNames(args));
  if (!method)
    return nullptr;
  return cache->realizeFunction(method, translateArgs(args),
                                translateGenerics(generics));
}

<<<<<<< HEAD
Func *IRModule::getOrRealizeFunc(const std::string &funcName, const types::Type *rType,
                                 std::vector<const types::Type *> args,
=======
Func *IRModule::getOrRealizeFunc(const std::string &funcName,
                                 std::vector<types::Type *> args,
>>>>>>> c014454d
                                 std::vector<types::Generic> generics) {
  auto func = cache->findFunction(funcName);
  if (!func)
    return nullptr;
  auto arg = translateArgs(args);
  auto gens = translateGenerics(generics);
  return cache->realizeFunction(func, arg, gens);
}

types::Type *IRModule::getOrRealizeType(const std::string &typeName,
                                        std::vector<types::Generic> generics) {
  auto type = cache->findClass(typeName);
  if (!type)
    return nullptr;
  return cache->realizeType(type, translateGenerics(generics));
}

types::Type *IRModule::getVoidType() {
  if (auto *rVal = getType(VOID_NAME))
    return rVal;
  return Nr<types::VoidType>();
}

types::Type *IRModule::getBoolType() {
  if (auto *rVal = getType(BOOL_NAME))
    return rVal;
  return Nr<types::BoolType>();
}

types::Type *IRModule::getByteType() {
  if (auto *rVal = getType(BYTE_NAME))
    return rVal;
  return Nr<types::ByteType>();
}

types::Type *IRModule::getIntType() {
  if (auto *rVal = getType(INT_NAME))
    return rVal;
  return Nr<types::IntType>();
}

types::Type *IRModule::getFloatType() {
  if (auto *rVal = getType(FLOAT_NAME))
    return rVal;
  return Nr<types::FloatType>();
}

types::Type *IRModule::getStringType() {
  if (auto *rVal = getType(STRING_NAME))
    return rVal;
  return Nr<types::RecordType>(
      STRING_NAME,
      std::vector<types::Type *>{getIntType(), getPointerType(getByteType())},
      std::vector<std::string>{"len", "ptr"});
}

types::Type *IRModule::getDummyFuncType() {
  return getFuncType("<internal_func_type>", getVoidType(), {});
}

types::Type *IRModule::getPointerType(types::Type *base) {
  auto name = types::PointerType::getInstanceName(base);
  if (auto *rVal = getType(name))
    return rVal;
  return Nr<types::PointerType>(base);
}

types::Type *IRModule::getArrayType(types::Type *base) {
  auto name = fmt::format(FMT_STRING(".Array[{}]"), base->referenceString());
  if (auto *rVal = getType(name))
    return rVal;
  std::vector<types::Type *> types = {getIntType(), getPointerType(base)};
  std::vector<std::string> names = {"len", "ptr"};
  return Nr<types::RecordType>(name, types, names);
}

types::Type *IRModule::getGeneratorType(types::Type *base) {
  auto name = types::GeneratorType::getInstanceName(base);
  if (auto *rVal = getType(name))
    return rVal;
  return Nr<types::GeneratorType>(base);
}

types::Type *IRModule::getOptionalType(types::Type *base) {
  auto name = types::OptionalType::getInstanceName(base);
  if (auto *rVal = getType(name))
    return rVal;
  return Nr<types::OptionalType>(base);
}

types::Type *IRModule::getFuncType(const std::string &name, types::Type *rType,
                                   std::vector<types::Type *> argTypes) {
  if (auto *rVal = getType(name))
    return rVal;
  return Nr<types::FuncType>(name, rType, std::move(argTypes));
}

types::Type *IRModule::getMemberedType(const std::string &name, bool ref) {
  auto *rVal = getType(name);

  if (!rVal) {
    if (ref) {
      auto contentName = name + ".contents";
      auto *record = getType(contentName);
      if (!record) {
        record = Nr<types::RecordType>(contentName);
      }
      rVal = Nr<types::RefType>(name, record->as<types::RecordType>());
    } else {
      rVal = Nr<types::RecordType>(name);
    }
  }

  return rVal;
}

types::Type *IRModule::getIntNType(unsigned int len, bool sign) {
  auto name = types::IntNType::getInstanceName(len, sign);
  if (auto *rVal = getType(name))
    return rVal;
  return Nr<types::IntNType>(len, sign);
}

Value *IRModule::getIntConstant(int v) { return Nr<IntConstant>(v, getIntType()); }

Value *IRModule::getBoolConstant(bool v) { return Nr<BoolConstant>(v, getBoolType()); }

Value *IRModule::getStringConstant(std::string v) {
  return Nr<StringConstant>(std::move(v), getStringType());
}

std::ostream &IRModule::doFormat(std::ostream &os) const {
  fmt::print(os, FMT_STRING("module {}{{\n"), referenceString());
  fmt::print(os, "{}\n", *mainFunc);

  for (auto &g : vars) {
    if (g->isGlobal())
      fmt::print(os, FMT_STRING("{}\n"), *g);
  }
  os << '}';
  return os;
}

} // namespace ir
} // namespace seq<|MERGE_RESOLUTION|>--- conflicted
+++ resolved
@@ -24,31 +24,22 @@
 }
 
 std::vector<std::pair<std::string, seq::ast::types::TypePtr>>
-generateDummyNames(std::vector<const types::Type *> &types) {
+generateDummyNames(std::vector<types::Type *> &types) {
   std::vector<std::pair<std::string, seq::ast::types::TypePtr>> ret;
   for (auto *t : types) {
     assert(t->getAstType());
-    ret.emplace_back("",
-                     std::const_pointer_cast<seq::ast::types::Type>(t->getAstType()));
+    ret.emplace_back("", t->getAstType());
   }
   return ret;
 }
 
-<<<<<<< HEAD
-std::vector<seq::ast::types::TypePtr>
-translateArgs(const types::Type *rType, std::vector<const types::Type *> &types) {
-  assert(rType->getAstType());
-  std::vector<seq::ast::types::TypePtr> ret = {
-      std::const_pointer_cast<seq::ast::types::Type>(rType->getAstType())};
-=======
 std::vector<seq::ast::types::TypePtr> translateArgs(std::vector<types::Type *> &types) {
   std::vector<seq::ast::types::TypePtr> ret = {
       std::make_shared<seq::ast::types::LinkType>(
           seq::ast::types::LinkType::Kind::Unbound, 0)};
->>>>>>> c014454d
   for (auto *t : types) {
     assert(t->getAstType());
-    ret.push_back(std::const_pointer_cast<seq::ast::types::Type>(t->getAstType()));
+    ret.push_back(t->getAstType());
   }
   return ret;
 }
@@ -64,39 +55,6 @@
 const std::string IRModule::INT_NAME = "int";
 const std::string IRModule::FLOAT_NAME = "float";
 const std::string IRModule::STRING_NAME = "str";
-
-const std::string IRModule::EQ_MAGIC_NAME = "__eq__";
-const std::string IRModule::NE_MAGIC_NAME = "__ne__";
-const std::string IRModule::LT_MAGIC_NAME = "__lt__";
-const std::string IRModule::GT_MAGIC_NAME = "__gt__";
-const std::string IRModule::LE_MAGIC_NAME = "__le__";
-const std::string IRModule::GE_MAGIC_NAME = "__ge__";
-
-const std::string IRModule::POS_MAGIC_NAME = "__pos__";
-const std::string IRModule::NEG_MAGIC_NAME = "__neg__";
-const std::string IRModule::INVERT_MAGIC_NAME = "__invert__";
-
-const std::string IRModule::ADD_MAGIC_NAME = "__add__";
-const std::string IRModule::SUB_MAGIC_NAME = "__sub__";
-const std::string IRModule::MUL_MAGIC_NAME = "__mul__";
-const std::string IRModule::TRUE_DIV_MAGIC_NAME = "__truediv__";
-const std::string IRModule::DIV_MAGIC_NAME = "__div__";
-const std::string IRModule::MOD_MAGIC_NAME = "__mod__";
-const std::string IRModule::POW_MAGIC_NAME = "__pow__";
-const std::string IRModule::LSHIFT_MAGIC_NAME = "__lshift__";
-const std::string IRModule::RSHIFT_MAGIC_NAME = "__rshift__";
-const std::string IRModule::AND_MAGIC_NAME = "__and__";
-const std::string IRModule::OR_MAGIC_NAME = "__or__";
-const std::string IRModule::XOR_MAGIC_NAME = "__xor__";
-
-const std::string IRModule::GET_MAGIC_NAME = "__getitem__";
-
-const std::string IRModule::INT_MAGIC_NAME = "__int__";
-const std::string IRModule::BOOL_MAGIC_NAME = "__bool__";
-const std::string IRModule::STR_MAGIC_NAME = "__str__";
-
-const std::string IRModule::ITER_MAGIC_NAME = "__iter__";
-const std::string IRModule::LEN_MAGIC_NAME = "__len__";
 
 const char IRModule::NodeId = 0;
 
@@ -111,33 +69,20 @@
   argVar->setReplaceable(false);
 }
 
-<<<<<<< HEAD
-Func *IRModule::getOrRealizeMethod(const types::Type *parent,
-                                   const std::string &methodName,
-                                   const types::Type *rType,
-                                   std::vector<const types::Type *> args,
-=======
 Func *IRModule::getOrRealizeMethod(types::Type *parent, const std::string &methodName,
                                    std::vector<types::Type *> args,
->>>>>>> c014454d
                                    std::vector<types::Generic> generics) {
 
-  auto method = cache->findMethod(
-      std::const_pointer_cast<ast::types::Type>(parent->getAstType())->getClass().get(),
-      methodName, generateDummyNames(args));
+  auto method = cache->findMethod(parent->getAstType()->getClass().get(), methodName,
+                                  generateDummyNames(args));
   if (!method)
     return nullptr;
   return cache->realizeFunction(method, translateArgs(args),
                                 translateGenerics(generics));
 }
 
-<<<<<<< HEAD
-Func *IRModule::getOrRealizeFunc(const std::string &funcName, const types::Type *rType,
-                                 std::vector<const types::Type *> args,
-=======
 Func *IRModule::getOrRealizeFunc(const std::string &funcName,
                                  std::vector<types::Type *> args,
->>>>>>> c014454d
                                  std::vector<types::Generic> generics) {
   auto func = cache->findFunction(funcName);
   if (!func)
@@ -261,14 +206,6 @@
   return Nr<types::IntNType>(len, sign);
 }
 
-Value *IRModule::getIntConstant(int v) { return Nr<IntConstant>(v, getIntType()); }
-
-Value *IRModule::getBoolConstant(bool v) { return Nr<BoolConstant>(v, getBoolType()); }
-
-Value *IRModule::getStringConstant(std::string v) {
-  return Nr<StringConstant>(std::move(v), getStringType());
-}
-
 std::ostream &IRModule::doFormat(std::ostream &os) const {
   fmt::print(os, FMT_STRING("module {}{{\n"), referenceString());
   fmt::print(os, "{}\n", *mainFunc);
