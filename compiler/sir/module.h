#pragma once

#include <iterator>
#include <memory>
#include <string>
#include <unordered_map>

#include "util/fmt/format.h"
#include "util/fmt/ostream.h"

#include "func.h"
#include "util/iterators.h"
#include "value.h"
#include "var.h"

namespace seq {

namespace ast {
struct Cache;
class CodegenVisitor;
class TypecheckVisitor;
} // namespace ast

namespace ir {

/// SIR object representing a program.
class IRModule : public AcceptorExtend<IRModule, IRNode> {
public:
  static const std::string VOID_NAME;
  static const std::string BOOL_NAME;
  static const std::string BYTE_NAME;
  static const std::string INT_NAME;
  static const std::string FLOAT_NAME;
  static const std::string STRING_NAME;

  static const std::string EQ_MAGIC_NAME;
  static const std::string NE_MAGIC_NAME;
  static const std::string LT_MAGIC_NAME;
  static const std::string GT_MAGIC_NAME;
  static const std::string LE_MAGIC_NAME;
  static const std::string GE_MAGIC_NAME;

  static const std::string POS_MAGIC_NAME;
  static const std::string NEG_MAGIC_NAME;
  static const std::string INVERT_MAGIC_NAME;

  static const std::string ADD_MAGIC_NAME;
  static const std::string SUB_MAGIC_NAME;
  static const std::string MUL_MAGIC_NAME;
  static const std::string TRUE_DIV_MAGIC_NAME;
  static const std::string DIV_MAGIC_NAME;
  static const std::string MOD_MAGIC_NAME;
  static const std::string POW_MAGIC_NAME;
  static const std::string LSHIFT_MAGIC_NAME;
  static const std::string RSHIFT_MAGIC_NAME;
  static const std::string AND_MAGIC_NAME;
  static const std::string OR_MAGIC_NAME;
  static const std::string XOR_MAGIC_NAME;

  static const std::string GET_MAGIC_NAME;

  static const std::string INT_MAGIC_NAME;
  static const std::string BOOL_MAGIC_NAME;
  static const std::string STR_MAGIC_NAME;

  static const std::string ITER_MAGIC_NAME;
  static const std::string LEN_MAGIC_NAME;

private:
  /// the module's "main" function
  std::unique_ptr<Func> mainFunc;
  /// the module's argv variable
  std::unique_ptr<Var> argVar;
  /// the global variables list
  std::list<std::unique_ptr<Var>> vars;
  /// the global variables map
  std::unordered_map<int, std::list<std::unique_ptr<Var>>::iterator> varMap;
  /// the global value list
  std::list<std::unique_ptr<Value>> values;
  /// the global value map
  std::unordered_map<int, std::list<std::unique_ptr<Value>>::iterator> valueMap;
  /// the global types list
  std::list<std::unique_ptr<types::Type>> types;
  /// the global types map
  std::unordered_map<std::string, std::list<std::unique_ptr<types::Type>>::iterator>
      typesMap;

  /// the type-checker cache
  std::shared_ptr<ast::Cache> cache;

public:
  static const char NodeId;

  /// Constructs an SIR module.
  /// @param name the module name
  /// @param cache the type-checker cache
  explicit IRModule(std::string name, std::shared_ptr<ast::Cache> cache = nullptr);

  virtual ~IRModule() noexcept = default;

  /// @return the main function
  Func *getMainFunc() { return mainFunc.get(); }
  /// @return the main function
  const Func *getMainFunc() const { return mainFunc.get(); }

  /// @return the arg var
  Var *getArgVar() { return argVar.get(); }
  /// @return the arg var
  const Var *getArgVar() const { return argVar.get(); }

  /// @return iterator to the first symbol
  auto begin() { return util::raw_ptr_adaptor(vars.begin()); }
  /// @return iterator beyond the last symbol
  auto end() { return util::raw_ptr_adaptor(vars.end()); }
  /// @return iterator to the first symbol
  auto begin() const { return util::const_raw_ptr_adaptor(vars.begin()); }
  /// @return iterator beyond the last symbol
  auto end() const { return util::const_raw_ptr_adaptor(vars.end()); }
  /// @return a pointer to the first symbol
  Var *front() { return vars.front().get(); }
  /// @return a pointer to the last symbol
  Var *back() { return vars.back().get(); }
  /// @return a pointer to the first symbol
  const Var *front() const { return vars.front().get(); }
  /// @return a pointer to the last symbol
  const Var *back() const { return vars.back().get(); }

  /// Removes a given var.
  /// @param v the var
  void remove(const Var *v) {
    auto it = varMap.find(v->getId());
    vars.erase(it->second);
    varMap.erase(it);
  }

  /// @return iterator to the first value
  auto values_begin() { return util::raw_ptr_adaptor(values.begin()); }
  /// @return iterator beyond the last value
  auto values_end() { return util::raw_ptr_adaptor(values.end()); }
  /// @return iterator to the first value
  auto values_begin() const { return util::const_raw_ptr_adaptor(values.begin()); }
  /// @return iterator beyond the last value
  auto values_end() const { return util::const_raw_ptr_adaptor(values.end()); }
  /// @return a pointer to the first value
  Value *values_front() { return values.front().get(); }
  /// @return a pointer to the last value
  Value *values_back() { return values.back().get(); }
  /// @return a pointer to the first value
  const Value *values_front() const { return values.front().get(); }
  /// @return a pointer to the last value
  const Value *values_back() const { return values.back().get(); }

  /// Removes a given value.
  /// @param v the value
  void remove(const Value *v) {
    auto it = valueMap.find(v->getId());
    values.erase(it->second);
    valueMap.erase(it);
  }

  /// @return iterator to the first type
  auto types_begin() { return util::raw_ptr_adaptor(types.begin()); }
  /// @return iterator beyond the last type
  auto types_end() { return util::raw_ptr_adaptor(types.end()); }
  /// @return iterator to the first type
  auto types_begin() const { return util::const_raw_ptr_adaptor(types.begin()); }
  /// @return iterator beyond the last type
  auto types_end() const { return util::const_raw_ptr_adaptor(types.end()); }
  /// @return a pointer to the first type
  types::Type *types_front() { return types.front().get(); }
  /// @return a pointer to the last type
  types::Type *types_back() { return types.back().get(); }
  /// @return a pointer to the first type
  const types::Type *types_front() const { return types.front().get(); }
  /// @return a pointer to the last type
  const types::Type *types_back() const { return types.back().get(); }

  /// @param name the type's name
  /// @return the type with the given name
  types::Type *getType(const std::string &name) {
    auto it = typesMap.find(name);
    return it == typesMap.end() ? nullptr : it->second->get();
  }

  /// @param name the type's name
  /// @return the type with the given name
  const types::Type *getType(const std::string &name) const {
    auto it = typesMap.find(name);
    return it == typesMap.end() ? nullptr : it->second->get();
  }

  /// Removes a given type.
  /// @param t the type
  void remove(const types::Type *t) {
    auto it = typesMap.find(t->getName());
    types.erase(it->second);
    typesMap.erase(it);
  }

  /// Constructs and registers an IR node with provided source information.
  /// @param s the source information
  /// @param args the arguments
  /// @return the new node
  template <typename DesiredType, typename... Args>
  DesiredType *N(seq::SrcInfo s, Args &&... args) {
    auto *ret = new DesiredType(std::forward<Args>(args)...);
    ret->setModule(this);
    ret->setSrcInfo(s);

    store(ret);
    return ret;
  }
  /// Constructs and registers an IR node with provided source node.
  /// @param s the source node
  /// @param args the arguments
  /// @return the new node
  template <typename DesiredType, typename... Args>
  DesiredType *N(const seq::SrcObject *s, Args &&... args) {
    return N<DesiredType>(s->getSrcInfo(), std::forward<Args>(args)...);
  }
  /// Constructs and registers an IR node with no source information.
  /// @param args the arguments
  /// @return the new node
  template <typename DesiredType, typename... Args> DesiredType *Nr(Args &&... args) {
    return N<DesiredType>(seq::SrcInfo(), std::forward<Args>(args)...);
  }

  /// @return the type-checker cache
  std::shared_ptr<ast::Cache> getCache() { return cache; }
  /// @return the type-checker cache
  std::shared_ptr<const ast::Cache> getCache() const { return cache; }

  /// Gets or realizes a method.
  /// @param parent the parent class
  /// @param methodName the method name
  /// @param rType the return type
  /// @param args the argument types
  /// @param generics the generics
  /// @return the method or nullptr
<<<<<<< HEAD
  Func *getOrRealizeMethod(const types::Type *parent, const std::string &methodName,
                           const types::Type *rType,
                           std::vector<const types::Type *> args,
=======
  Func *getOrRealizeMethod(types::Type *parent, const std::string &methodName,
                           std::vector<types::Type *> args,
>>>>>>> c014454d
                           std::vector<types::Generic> generics = {});

  /// Gets or realizes a function.
  /// @param funcName the function name
  /// @param rType the return type
  /// @param args the argument types
  /// @param generics the generics
  /// @return the function or nullptr
<<<<<<< HEAD
  Func *getOrRealizeFunc(const std::string &funcName, const types::Type *rType,
                         std::vector<const types::Type *> args,
=======
  Func *getOrRealizeFunc(const std::string &funcName, std::vector<types::Type *> args,
>>>>>>> c014454d
                         std::vector<types::Generic> generics = {});

  /// Gets or realizes a type.
  /// @param typeName the type name
  /// @param generics the generics
  /// @return the function or nullptr
  types::Type *getOrRealizeType(const std::string &typeName,
                                std::vector<types::Generic> generics = {});

  /// @return the void type
  types::Type *getVoidType();
  /// @return the bool type
  types::Type *getBoolType();
  /// @return the byte type
  types::Type *getByteType();
  /// @return the int type
  types::Type *getIntType();
  /// @return the float type
  types::Type *getFloatType();
  /// @return the string type
  types::Type *getStringType();
  /// Gets a dummy function type. Should generally not be used as no type-checker
  /// information is generated.
  /// @return a func type with no args and void return type.
  types::Type *getDummyFuncType();
  /// Gets a pointer type. Should generally not be used as no type-checker
  /// information is generated.
  /// @param base the base type
  /// @return a pointer type that references the base
  types::Type *getPointerType(types::Type *base);
  /// Gets an array type. Should generally not be used as no type-checker
  /// information is generated.
  /// @param base the base type
  /// @return an array type that contains the base
  types::Type *getArrayType(types::Type *base);
  /// Gets a generator type. Should generally not be used as no type-checker
  /// information is generated.
  /// @param base the base type
  /// @return a generator type that yields the base
  types::Type *getGeneratorType(types::Type *base);
  /// Gets an optional type. Should generally not be used as no type-checker
  /// information is generated.
  /// @param base the base type
  /// @return an optional type that contains the base
  types::Type *getOptionalType(types::Type *base);
  /// Gets a function type. Should generally not be used as no type-checker
  /// information is generated.
  /// @param rType the return type
  /// @param argTypes the argument types
  /// @return the void type
  types::Type *getFuncType(const std::string &name, types::Type *rType,
                           std::vector<types::Type *> argTypes);
  /// Gets a membered type. Should generally not be used as no type-checker
  /// information is generated.
  /// @param name the type's name
  /// @param ref whether the type should be a ref
  /// @return an empty membered/ref type
  types::Type *getMemberedType(const std::string &name, bool ref = false);
  /// Gets a variable length integer type. Should generally not be used as no
  /// type-checker information is generated.
  /// @param len the length
  /// @param sign true if signed
  /// @return a variable length integer type
  types::Type *getIntNType(unsigned len, bool sign);

  /// @param v the value
  /// @return a bool constant
  Value *getIntConstant(int v);
  /// @param v the value
  /// @return a bool constant
  Value *getBoolConstant(bool v);
  /// @param v the value
  /// @return a bool constant
  Value *getStringConstant(std::string v);

private:
  void store(types::Type *t) {
    types.emplace_back(t);
    typesMap[t->getName()] = std::prev(types.end());
  }
  void store(Value *v) {
    values.emplace_back(v);
    valueMap[v->getId()] = std::prev(values.end());
  }
  void store(Var *v) {
    vars.emplace_back(v);
    varMap[v->getId()] = std::prev(vars.end());
  }

  std::ostream &doFormat(std::ostream &os) const override;
};

} // namespace ir
} // namespace seq<|MERGE_RESOLUTION|>--- conflicted
+++ resolved
@@ -32,39 +32,6 @@
   static const std::string INT_NAME;
   static const std::string FLOAT_NAME;
   static const std::string STRING_NAME;
-
-  static const std::string EQ_MAGIC_NAME;
-  static const std::string NE_MAGIC_NAME;
-  static const std::string LT_MAGIC_NAME;
-  static const std::string GT_MAGIC_NAME;
-  static const std::string LE_MAGIC_NAME;
-  static const std::string GE_MAGIC_NAME;
-
-  static const std::string POS_MAGIC_NAME;
-  static const std::string NEG_MAGIC_NAME;
-  static const std::string INVERT_MAGIC_NAME;
-
-  static const std::string ADD_MAGIC_NAME;
-  static const std::string SUB_MAGIC_NAME;
-  static const std::string MUL_MAGIC_NAME;
-  static const std::string TRUE_DIV_MAGIC_NAME;
-  static const std::string DIV_MAGIC_NAME;
-  static const std::string MOD_MAGIC_NAME;
-  static const std::string POW_MAGIC_NAME;
-  static const std::string LSHIFT_MAGIC_NAME;
-  static const std::string RSHIFT_MAGIC_NAME;
-  static const std::string AND_MAGIC_NAME;
-  static const std::string OR_MAGIC_NAME;
-  static const std::string XOR_MAGIC_NAME;
-
-  static const std::string GET_MAGIC_NAME;
-
-  static const std::string INT_MAGIC_NAME;
-  static const std::string BOOL_MAGIC_NAME;
-  static const std::string STR_MAGIC_NAME;
-
-  static const std::string ITER_MAGIC_NAME;
-  static const std::string LEN_MAGIC_NAME;
 
 private:
   /// the module's "main" function
@@ -237,14 +204,8 @@
   /// @param args the argument types
   /// @param generics the generics
   /// @return the method or nullptr
-<<<<<<< HEAD
-  Func *getOrRealizeMethod(const types::Type *parent, const std::string &methodName,
-                           const types::Type *rType,
-                           std::vector<const types::Type *> args,
-=======
   Func *getOrRealizeMethod(types::Type *parent, const std::string &methodName,
                            std::vector<types::Type *> args,
->>>>>>> c014454d
                            std::vector<types::Generic> generics = {});
 
   /// Gets or realizes a function.
@@ -253,12 +214,7 @@
   /// @param args the argument types
   /// @param generics the generics
   /// @return the function or nullptr
-<<<<<<< HEAD
-  Func *getOrRealizeFunc(const std::string &funcName, const types::Type *rType,
-                         std::vector<const types::Type *> args,
-=======
   Func *getOrRealizeFunc(const std::string &funcName, std::vector<types::Type *> args,
->>>>>>> c014454d
                          std::vector<types::Generic> generics = {});
 
   /// Gets or realizes a type.
@@ -324,16 +280,6 @@
   /// @return a variable length integer type
   types::Type *getIntNType(unsigned len, bool sign);
 
-  /// @param v the value
-  /// @return a bool constant
-  Value *getIntConstant(int v);
-  /// @param v the value
-  /// @return a bool constant
-  Value *getBoolConstant(bool v);
-  /// @param v the value
-  /// @return a bool constant
-  Value *getStringConstant(std::string v);
-
 private:
   void store(types::Type *t) {
     types.emplace_back(t);
