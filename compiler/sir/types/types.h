#pragma once

#include <algorithm>
#include <memory>
#include <string>
#include <utility>
#include <vector>

#include "parser/ast.h"

#include "util/fmt/format.h"
#include "util/fmt/ostream.h"

#include "sir/base.h"
#include "sir/util/visitor.h"

namespace seq {
namespace ir {
namespace types {

class Type;

class Generic {
private:
  union {
    int64_t staticValue;
    types::Type *typeValue;
  } value;
  enum { STATIC, TYPE } tag;

public:
  explicit Generic(int64_t staticValue) : value(), tag(STATIC) {
    value.staticValue = staticValue;
  }
  explicit Generic(types::Type *typeValue) : value(), tag(TYPE) {
    value.typeValue = typeValue;
  }

  /// @return true if the generic is a type
  bool isType() const { return tag == TYPE; }
  /// @return true if the generic is static
  bool isStatic() const { return tag == STATIC; }

  /// @return the static value
  int64_t getStaticValue() const { return value.staticValue; }
  /// Sets the static value.
  /// @param v the new value
  void setStaticValue(int64_t v) {
    value.staticValue = v;
    tag = STATIC;
  }

  /// @return the type value
  types::Type *getTypeValue() { return value.typeValue; }
  /// @return the type value
  const types::Type *getTypeValue() const { return value.typeValue; }
  /// Sets the type value.
  /// @param v the new value
  void setTypeValue(types::Type *v) {
    value.typeValue = v;
    tag = TYPE;
  }
};

/// Type from which other SIR types derive. Generally types are immutable.
class Type : public ReplaceableNodeBase<Type> {
private:
  ast::types::TypePtr astType;

public:
  static const char NodeId;

  using ReplaceableNodeBase::ReplaceableNodeBase;

  virtual ~Type() noexcept = default;

  std::vector<Type *> getUsedTypes() final { return getActual()->doGetUsedTypes(); }
  std::vector<const Type *> getUsedTypes() const final {
    auto ret = getActual()->doGetUsedTypes();
    return std::vector<const Type *>(ret.begin(), ret.end());
  }
  int replaceUsedType(const std::string &name, Type *newType) final {
    return getActual()->doReplaceUsedType(name, newType);
  }
  using IRNode::replaceUsedType;

  /// A type is "atomic" iff it contains no pointers to dynamically
  /// allocated memory. Atomic types do not need to be scanned during
  /// garbage collection.
  /// @return true if the type is atomic
  bool isAtomic() const { return getActual()->doIsAtomic(); }

<<<<<<< HEAD
=======
  /// Compares types.
  /// @param other the other type
  /// @return true if the types are equivalent
  bool equals(const Type *other) const { return getActual()->doEquals(other); }

  /// @return the ast type
  ast::types::TypePtr getAstType() { return astType; }
  /// @return the ast type
  std::shared_ptr<const ast::types::Type> getAstType() const { return astType; }
  /// Sets the ast type.
  /// @param t the new type
  void setAstType(ast::types::TypePtr t) { astType = std::move(t); }

  virtual std::vector<Generic> getGenerics();

>>>>>>> b6fcd5e1
private:
  std::ostream &doFormat(std::ostream &os) const override;

  virtual std::vector<Type *> doGetUsedTypes() const { return {}; }
  virtual int doReplaceUsedType(const std::string &name, Type *newType) { return 0; }

  virtual bool doIsAtomic() const = 0;
};

/// Type from which primitive atomic types derive.
class PrimitiveType : public AcceptorExtend<PrimitiveType, Type> {
public:
  static const char NodeId;

  using AcceptorExtend::AcceptorExtend;

private:
  bool doIsAtomic() const final { return true; }
};

/// Int type (64-bit signed integer)
class IntType : public AcceptorExtend<IntType, PrimitiveType> {
public:
  static const char NodeId;

  /// Constructs an int type.
  IntType() : AcceptorExtend("int") {}
};

/// Float type (64-bit double)
class FloatType : public AcceptorExtend<FloatType, PrimitiveType> {
public:
  static const char NodeId;

  /// Constructs a float type.
  FloatType() : AcceptorExtend("float") {}
};

/// Bool type (8-bit unsigned integer; either 0 or 1)
class BoolType : public AcceptorExtend<BoolType, PrimitiveType> {
public:
  static const char NodeId;

  /// Constructs a bool type.
  BoolType() : AcceptorExtend("bool") {}
};

/// Byte type (8-bit unsigned integer)
class ByteType : public AcceptorExtend<ByteType, PrimitiveType> {
public:
  static const char NodeId;

  /// Constructs a byte type.
  ByteType() : AcceptorExtend("byte") {}
};

/// Void type
class VoidType : public AcceptorExtend<VoidType, PrimitiveType> {
public:
  static const char NodeId;

  /// Constructs a void type.
  VoidType() : AcceptorExtend("void") {}
};

/// Type from which membered types derive.
class MemberedType : public AcceptorExtend<MemberedType, Type> {
public:
  static const char NodeId;

  /// Object that represents a field in a membered type.
  class Field {
  private:
    /// the field's name
    std::string name;
    /// the field's type
    Type *type;

  public:
    /// Constructs a field.
    /// @param name the field's name
    /// @param type the field's type
    Field(std::string name, Type *type) : name(std::move(name)), type(type) {}

    /// @return the field's name
    const std::string &getName() const { return name; }
    /// Sets the field's name.
    void setName(std::string n) { name = std::move(n); }

    /// @return the field type
    Type *getType() { return type; }
    /// @return the field type
    const Type *getType() const { return type; }
    /// Sets the type.
    /// @param t the new type
    void setType(Type *t) { type = t; }
  };

  using iterator = std::vector<Field>::iterator;
  using reference = std::vector<Field>::reference;
  using const_iterator = std::vector<Field>::const_iterator;
  using const_reference = std::vector<Field>::const_reference;

  /// Constructs a membered type.
  /// @param name the type's name
  explicit MemberedType(std::string name) : AcceptorExtend(std::move(name)) {}

  /// Gets a field type by name.
  /// @param name the field's name
  /// @return the type if it exists
  virtual Type *getMemberType(const std::string &name) = 0;
  /// Gets a field type by name.
  /// @param name the field's name
  /// @return the type if it exists
  virtual const Type *getMemberType(const std::string &name) const = 0;

  /// Gets the index of a field by name.
  /// @param name the field's name
  /// @return 0-based field index, or -1 if not found
  virtual int getMemberIndex(const std::string &name) const = 0;

  /// @return iterator to the first field
  virtual iterator begin() = 0;
  /// @return iterator to the first field
  virtual const_iterator begin() const = 0;
  /// @return iterator beyond the last field
  virtual iterator end() = 0;
  /// @return iterator beyond the last field
  virtual const_iterator end() const = 0;

  /// @return a reference to the first field
  virtual reference front() = 0;
  /// @return a reference to the first field
  virtual const_reference front() const = 0;
  /// @return a reference to the last field
  virtual reference back() = 0;
  /// @return a reference to the last field
  virtual const_reference back() const = 0;

  /// Changes the body of the membered type.
  /// @param mTypes the new body
  /// @param mNames the new names
  virtual void realize(std::vector<Type *> mTypes, std::vector<std::string> mNames) = 0;
};

/// Membered type equivalent to C structs/C++ PODs
class RecordType : public AcceptorExtend<RecordType, MemberedType> {
private:
  std::vector<Field> fields;

public:
  static const char NodeId;

  /// Constructs a record type.
  /// @param name the type's name
  /// @param fieldTypes the member types
  /// @param fieldNames the member names
  RecordType(std::string name, std::vector<Type *> fieldTypes,
             std::vector<std::string> fieldNames);

  /// Constructs a record type. The field's names are "1", "2"...
  /// @param name the type's name
  /// @param mTypes a vector of member types
  RecordType(std::string name, std::vector<Type *> mTypes);

  /// Constructs an empty record type.
  /// @param name the name
  explicit RecordType(std::string name) : AcceptorExtend(std::move(name)) {}

  Type *getMemberType(const std::string &n) override;
  const Type *getMemberType(const std::string &n) const override;

  int getMemberIndex(const std::string &n) const override;

  iterator begin() override { return fields.begin(); }
  const_iterator begin() const override { return fields.begin(); }
  iterator end() override { return fields.end(); }
  const_iterator end() const override { return fields.end(); }

  reference front() override { return fields.front(); }
  const_reference front() const override { return fields.front(); }
  reference back() override { return fields.back(); }
  const_reference back() const override { return fields.back(); }

  void realize(std::vector<Type *> mTypes, std::vector<std::string> mNames) override;

private:
  std::ostream &doFormat(std::ostream &os) const override;

  std::vector<Type *> doGetUsedTypes() const override;
  int doReplaceUsedType(const std::string &name, Type *newType) override;

  bool doIsAtomic() const override {
    return !std::any_of(fields.begin(), fields.end(),
                        [](auto &field) { return !field.getType()->isAtomic(); });
  }
};

/// Membered type that is passed by reference. Similar to Python classes.
class RefType : public AcceptorExtend<RefType, MemberedType> {
private:
  /// the internal contents of the type
  Type *contents;

public:
  static const char NodeId;

  /// Constructs a reference type.
  /// @param name the type's name
  /// @param contents the type's contents
  RefType(std::string name, RecordType *contents)
      : AcceptorExtend(std::move(name)), contents(contents) {}

  Type *getMemberType(const std::string &n) override {
    return getContents()->getMemberType(n);
  }
  const Type *getMemberType(const std::string &n) const override {
    return getContents()->getMemberType(n);
  }

  int getMemberIndex(const std::string &n) const override {
    return getContents()->getMemberIndex(n);
  }

  iterator begin() override { return getContents()->begin(); }
  const_iterator begin() const override { return getContents()->begin(); }
  iterator end() override { return getContents()->end(); }
  const_iterator end() const override { return getContents()->end(); }

  reference front() override { return getContents()->front(); }
  const_reference front() const override { return getContents()->front(); }
  reference back() override { return getContents()->back(); }
  const_reference back() const override { return getContents()->back(); }

  /// @return the reference type's contents
  RecordType *getContents() { return cast<RecordType>(contents); }
  /// @return the reference type's contents
  const RecordType *getContents() const { return cast<RecordType>(contents); }
  /// Sets the reference type's contents.
  /// @param t the new contents
  void setContents(RecordType *t) { contents = t; }

  void realize(std::vector<Type *> mTypes, std::vector<std::string> mNames) override {
    getContents()->realize(std::move(mTypes), std::move(mNames));
  }

private:
  std::ostream &doFormat(std::ostream &os) const override;

  std::vector<Type *> doGetUsedTypes() const override { return {contents}; }
  int doReplaceUsedType(const std::string &name, Type *newType) override;

  bool doIsAtomic() const override { return false; }
};

/// Type associated with a SIR function.
class FuncType : public AcceptorExtend<FuncType, Type> {
public:
  using iterator = std::vector<Type *>::const_iterator;
  using reference = std::vector<Type *>::const_reference;
  using const_iterator = std::vector<Type *>::const_iterator;
  using const_reference = std::vector<Type *>::const_reference;

private:
  /// return type
  Type *rType;
  /// argument types
  std::vector<Type *> argTypes;

public:
  static const char NodeId;

  /// Constructs a function type.
  /// @param rType the function's return type
  /// @param argTypes the function's arg types
  FuncType(std::string name, Type *rType, std::vector<Type *> argTypes)
      : AcceptorExtend(std::move(name)), rType(rType), argTypes(std::move(argTypes)) {}

  /// @return the function's return type
  Type *getReturnType() { return rType; }
  /// @return the function's return type
  const Type *getReturnType() const { return rType; }
  /// Sets the return type.
  /// @param t the new type
  void setReturnType(Type *t) { rType = t; }

  /// @return iterator to the first argument
  iterator begin() { return argTypes.begin(); }
  /// @return iterator to the first argument
  const_iterator begin() const { return argTypes.begin(); }
  /// @return iterator beyond the last argument
  iterator end() { return argTypes.end(); }
  /// @return iterator beyond the last argument
  const_iterator end() const { return argTypes.end(); }

  /// @return a reference to the first argument
  reference front() { return argTypes.front(); }
  /// @return a reference to the first argument
  const_reference front() const { return argTypes.front(); }
  /// @return a reference to the last argument
  reference back() { return argTypes.back(); }
  /// @return a reference to the last argument
  const_reference back() const { return argTypes.back(); }

private:
  std::ostream &doFormat(std::ostream &os) const override;

  std::vector<Type *> doGetUsedTypes() const override;
  int doReplaceUsedType(const std::string &name, Type *newType) override;

  bool doIsAtomic() const override { return false; }
};

/// Base for simple derived types.
class DerivedType : public AcceptorExtend<DerivedType, Type> {
private:
  /// the base type
  Type *base;

public:
  static const char NodeId;

  /// Constructs a derived type.
  /// @param name the type's name
  /// @param base the type's base
  explicit DerivedType(std::string name, Type *base)
      : AcceptorExtend(std::move(name)), base(base) {}

  /// @return the type's base
  Type *getBase() { return base; }
  /// @return the type's base
  const Type *getBase() const { return base; }
  /// Sets the base.
  /// @param t the new base
  void setBase(Type *t) { base = t; }

private:
  bool doIsAtomic() const override { return base->isAtomic(); }

  std::vector<Type *> doGetUsedTypes() const override { return {base}; }
  int doReplaceUsedType(const std::string &name, Type *newType) override;
};

/// Type of a pointer to another SIR type
class PointerType : public AcceptorExtend<PointerType, DerivedType> {
public:
  static const char NodeId;

  /// Constructs a pointer type.
  /// @param base the type's base
  explicit PointerType(Type *base) : AcceptorExtend(getInstanceName(base), base) {}

  static std::string getInstanceName(Type *base);

private:
  bool doIsAtomic() const override { return false; }
};

/// Type of an optional containing another SIR type
class OptionalType : public AcceptorExtend<OptionalType, DerivedType> {
public:
  static const char NodeId;

  /// Constructs an optional type.
  /// @param base the type's base
  explicit OptionalType(Type *base) : AcceptorExtend(getInstanceName(base), base) {}

  static std::string getInstanceName(Type *base);

private:
  bool doIsAtomic() const override { return getBase()->isAtomic(); }
};

/// Type of an array containing another SIR type
class ArrayType : public AcceptorExtend<ArrayType, RecordType> {
private:
  /// type's base type
  Type *base;

public:
  static const char NodeId;

  /// Constructs an array type.
  /// @param pointerType the base's pointer type
  /// @param countType the type of the array's count
  explicit ArrayType(Type *pointerType, Type *countType);

  /// @return the type's base
  Type *getBase() { return base; }
  /// @return the type's base
  const Type *getBase() const { return base; }

  static std::string getInstanceName(Type *base);

private:
  std::vector<Type *> doGetUsedTypes() const override;
  int doReplaceUsedType(const std::string &name, Type *newType) override;
};

/// Type of a generator yielding another SIR type
class GeneratorType : public AcceptorExtend<GeneratorType, DerivedType> {
public:
  static const char NodeId;

  /// Constructs a generator type.
  /// @param base the type's base
  explicit GeneratorType(Type *base) : AcceptorExtend(getInstanceName(base), base) {}

  static std::string getInstanceName(Type *base);

private:
  bool doIsAtomic() const override { return false; }
};

/// Type of a variably sized integer
class IntNType : public AcceptorExtend<IntNType, Type> {
private:
  /// length of the integer
  unsigned len;
  /// whether the variable is signed
  bool sign;

public:
  static const char NodeId;

  static const unsigned MAX_LEN = 2048;

  /// Constructs a variably sized integer type.
  /// @param len the length of the integer
  /// @param sign true if signed, false otherwise
  IntNType(unsigned len, bool sign)
      : AcceptorExtend(getInstanceName(len, sign)), len(len), sign(sign) {}

  /// @return the length of the integer
  unsigned getLen() const { return len; }
  /// Sets the length.
  /// @param v the new length
  void setLen(unsigned v) { len = v; }

  /// @return true if signed
  bool isSigned() const { return sign; }
  /// Sets the signed flag.
  /// @param v the new value
  void setSigned(bool v = true) { sign = v; }

  /// @return the name of the opposite signed corresponding type
  std::string oppositeSignName() const { return getInstanceName(len, !sign); }

  static std::string getInstanceName(unsigned len, bool sign);

private:
  bool doIsAtomic() const override { return true; }
};

} // namespace types
} // namespace ir
} // namespace seq<|MERGE_RESOLUTION|>--- conflicted
+++ resolved
@@ -90,13 +90,6 @@
   /// @return true if the type is atomic
   bool isAtomic() const { return getActual()->doIsAtomic(); }
 
-<<<<<<< HEAD
-=======
-  /// Compares types.
-  /// @param other the other type
-  /// @return true if the types are equivalent
-  bool equals(const Type *other) const { return getActual()->doEquals(other); }
-
   /// @return the ast type
   ast::types::TypePtr getAstType() { return astType; }
   /// @return the ast type
@@ -107,7 +100,6 @@
 
   virtual std::vector<Generic> getGenerics();
 
->>>>>>> b6fcd5e1
 private:
   std::ostream &doFormat(std::ostream &os) const override;
 
