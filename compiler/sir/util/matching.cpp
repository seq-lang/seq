--- conflicted
+++ resolved
@@ -42,15 +42,10 @@
   void handle(const Func *x, const Func *y) {}
   VISIT(BodiedFunc);
   void handle(const BodiedFunc *x, const BodiedFunc *y) {
-<<<<<<< HEAD
     result = compareFuncs(x, y) &&
              std::equal(x->begin(), x->end(), y->begin(), y->end(),
                         [this](auto *x, auto *y) { return process(x, y); }) &&
-             process(x->getBody(), y->getBody());
-=======
-    result = compareFuncs(x, y) && process(x->getBody(), y->getBody()) &&
-             x->isBuiltin() == y->isBuiltin();
->>>>>>> 75153472
+             process(x->getBody(), y->getBody()) && x->isBuiltin() == y->isBuiltin();
   }
   VISIT(ExternalFunc);
   void handle(const ExternalFunc *x, const ExternalFunc *y) {
@@ -300,13 +295,6 @@
                     [this](auto *x, auto *y) { return process(x, y); }))
       return false;
 
-<<<<<<< HEAD
-=======
-    if (!std::equal(x->begin(), x->end(), y->begin(), y->end(),
-                    [this](auto *x, auto *y) { return process(x, y); }))
-      return false;
-
->>>>>>> 75153472
     return true;
   }
 };
