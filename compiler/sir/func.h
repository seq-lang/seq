--- conflicted
+++ resolved
@@ -25,13 +25,8 @@
 
   /// Constructs an unrealized SIR function.
   /// @param name the function's name
-<<<<<<< HEAD
-  explicit Func(types::Type *type, std::string name = "")
-      : AcceptorExtend(type, /*global=*/true, std::move(name)), generator(false) {}
-=======
   explicit Func(std::string name = "")
       : AcceptorExtend(nullptr, true, std::move(name)), generator(false) {}
->>>>>>> 75153472
 
   /// Re-initializes the function with a new type and names.
   /// @param newType the function's new type
@@ -118,40 +113,6 @@
   /// @return symbol_iterator following the removed symbol.
   template <typename It> auto erase(It pos) { return symbols.erase(pos); }
 
-<<<<<<< HEAD
-=======
-  /// @return true if the function is a generator
-  bool isGenerator() const { return generator; }
-  /// Sets the function's generator flag.
-  /// @param v the new value
-  void setGenerator(bool v = true) { generator = v; }
-
-  Var *getArgVar(const std::string &n);
-
-  /// @return the unmangled function name
-  virtual std::string getUnmangledName() const = 0;
-
-  Func *clone() const { return cast<Func>(Var::clone()); }
-
-private:
-  std::vector<Var *> doGetUsedVariables() const override;
-  int doReplaceUsedVariable(int id, Var *newVar) override;
-};
-
-/// Function with a body, uninitialized by default.
-class BodiedFunc : public AcceptorExtend<BodiedFunc, Func> {
-private:
-  /// the function body
-  Value *body = nullptr;
-  /// whether the function is builtin
-  bool builtin = false;
-
-public:
-  static const char NodeId;
-
-  using AcceptorExtend::AcceptorExtend;
-
->>>>>>> 75153472
   std::string getUnmangledName() const override;
 
   /// @return the function body
