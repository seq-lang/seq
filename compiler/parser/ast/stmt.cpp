--- conflicted
+++ resolved
@@ -46,11 +46,7 @@
   flatten(move(stmt2), this->stmts);
   flatten(move(stmt3), this->stmts);
 }
-<<<<<<< HEAD
-SuiteStmt::SuiteStmt() : ownBlock(false) {}
-=======
 SuiteStmt::SuiteStmt() : Stmt(), ownBlock(false) {}
->>>>>>> a010c043
 SuiteStmt::SuiteStmt(const SuiteStmt &stmt)
     : Stmt(stmt), stmts(ast::clone(stmt.stmts)), ownBlock(stmt.ownBlock) {}
 string SuiteStmt::toString() const {
@@ -89,13 +85,8 @@
     : Stmt(stmt), lhs(ast::clone(stmt.lhs)), rhs(ast::clone(stmt.rhs)),
       type(ast::clone(stmt.type)) {}
 string AssignStmt::toString() const {
-<<<<<<< HEAD
-  return format("[ASSIGN {} {}{}]", lhs->toString(), rhs ? rhs->toString() : "-",
-                type ? format(" TYPE={}", type->toString()) : "");
-=======
   return format("(assign {}{}{})", lhs->toString(), rhs ? " " + rhs->toString() : "",
                 type ? format(" #:type {}", type->toString()) : "");
->>>>>>> a010c043
 }
 ACCEPT_IMPL(AssignStmt, ASTVisitor);
 
@@ -125,20 +116,6 @@
 ACCEPT_IMPL(YieldStmt, ASTVisitor);
 
 AssertStmt::AssertStmt(ExprPtr expr, ExprPtr message)
-<<<<<<< HEAD
-    : expr(move(expr)), message(move(message)) {}
-AssertStmt::AssertStmt(const AssertStmt &stmt)
-    : Stmt(stmt), expr(ast::clone(stmt.expr)), message(ast::clone(stmt.message)) {}
-string AssertStmt::toString() const {
-  return format("[ASSERT {}{}]", expr->toString(),
-                message ? " " + message->toString() : "");
-}
-StmtPtr AssertStmt::clone() const { return make_unique<AssertStmt>(*this); }
-void AssertStmt::accept(ASTVisitor &visitor) const { visitor.visit(this); }
-
-WhileStmt::WhileStmt(ExprPtr cond, StmtPtr suite, StmtPtr elseSuite)
-    : cond(move(cond)), suite(move(suite)), elseSuite(move(elseSuite)) {}
-=======
     : Stmt(), expr(move(expr)), message(move(message)) {}
 AssertStmt::AssertStmt(const AssertStmt &stmt)
     : Stmt(stmt), expr(ast::clone(stmt.expr)), message(ast::clone(stmt.message)) {}
@@ -150,7 +127,6 @@
 
 WhileStmt::WhileStmt(ExprPtr cond, StmtPtr suite, StmtPtr elseSuite)
     : Stmt(), cond(move(cond)), suite(move(suite)), elseSuite(move(elseSuite)) {}
->>>>>>> a010c043
 WhileStmt::WhileStmt(const WhileStmt &stmt)
     : Stmt(stmt), cond(ast::clone(stmt.cond)), suite(ast::clone(stmt.suite)),
       elseSuite(ast::clone(stmt.elseSuite)) {}
@@ -164,17 +140,11 @@
 ACCEPT_IMPL(WhileStmt, ASTVisitor);
 
 ForStmt::ForStmt(ExprPtr var, ExprPtr iter, StmtPtr suite, StmtPtr elseSuite)
-<<<<<<< HEAD
-    : var(move(var)), iter(move(iter)), suite(move(suite)), elseSuite(move(elseSuite)) {
-}
-=======
     : Stmt(), var(move(var)), iter(move(iter)), suite(move(suite)),
       elseSuite(move(elseSuite)) {}
->>>>>>> a010c043
 ForStmt::ForStmt(const ForStmt &stmt)
     : Stmt(stmt), var(ast::clone(stmt.var)), iter(ast::clone(stmt.iter)),
       suite(ast::clone(stmt.suite)), elseSuite(ast::clone(stmt.elseSuite)) {}
-
 string ForStmt::toString() const {
   if (elseSuite && elseSuite->firstInBlock())
     return format("(for-else {} {} {} {})", var->toString(), iter->toString(),
@@ -394,11 +364,7 @@
 ACCEPT_IMPL(AssignMemberStmt, ASTVisitor);
 
 UpdateStmt::UpdateStmt(ExprPtr lhs, ExprPtr rhs, bool isAtomic)
-<<<<<<< HEAD
-    : lhs(move(lhs)), rhs(move(rhs)), isAtomic(isAtomic) {}
-=======
     : Stmt(), lhs(move(lhs)), rhs(move(rhs)), isAtomic(isAtomic) {}
->>>>>>> a010c043
 UpdateStmt::UpdateStmt(const UpdateStmt &stmt)
     : Stmt(stmt), lhs(ast::clone(stmt.lhs)), rhs(ast::clone(stmt.rhs)),
       isAtomic(stmt.isAtomic) {}
