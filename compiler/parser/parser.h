#pragma once

#include <string>
#include <vector>

#include "lang/seq.h"

namespace seq {

SeqModule *parse(const std::string &argv0, const std::string &file,
                 const std::string &code = "", bool isCode = false, bool isTest = false,
                 int startLine = 0);
void execute(seq::SeqModule *module, std::vector<std::string> args = {},
             std::vector<std::string> libs = {}, bool debug = false);
<<<<<<< HEAD
void compile(seq::SeqModule *module, const std::string &out, bool debug = false);
void generateDocstr(const std::string &file);
=======
void compile(seq::SeqModule *module, const std::string &out,
             bool debug = false);
void generateDocstr(const std::string &argv0);
>>>>>>> 6866f21a

} // namespace seq<|MERGE_RESOLUTION|>--- conflicted
+++ resolved
@@ -12,13 +12,8 @@
                  int startLine = 0);
 void execute(seq::SeqModule *module, std::vector<std::string> args = {},
              std::vector<std::string> libs = {}, bool debug = false);
-<<<<<<< HEAD
-void compile(seq::SeqModule *module, const std::string &out, bool debug = false);
-void generateDocstr(const std::string &file);
-=======
 void compile(seq::SeqModule *module, const std::string &out,
              bool debug = false);
 void generateDocstr(const std::string &argv0);
->>>>>>> 6866f21a
 
 } // namespace seq