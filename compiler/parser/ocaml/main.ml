(* *****************************************************************************
 * Seq.Main: Entry point module
 *
 * Author: inumanag
 * License: see LICENSE
 * *****************************************************************************)

external raise_exception: string -> string -> int -> int -> unit = "seq_ocaml_exception"

open Printf

let print_token t =
  let open Seqgrammar in
  match t with
  | YIELD -> "YIELD"
  | XOREQ s -> sprintf "XOREQ(%s)" s
  | WITH -> "WITH"
  | WHILE -> "WHILE"
  | TYPEOF -> "TYPEOF"
  | TRY -> "TRY"
  | TRUE -> "TRUE"
  | THROW -> "THROW"
  | SUB s -> sprintf "SUB(%s)" s
  | STRING(p,s) -> sprintf "STRING(%s,%s)" p s
  | SPIPE s -> sprintf "SPIPE(%s)" s
  | SEMICOLON -> "SEMICOLON"
  | RSHEQ s -> sprintf "RSHEQ(%s)" s
  | RS -> "RS"
  | RP -> "RP"
  | RETURN -> "RETURN"
  | RB -> "RB"
  | PRINT -> "PRINT"
  | PPIPE s -> sprintf "PPIPE(%s)" s
  | POWEQ s -> sprintf "POWEQ(%s)" s
  | POW s -> sprintf "POW(%s)" s
  | PLUSEQ s -> sprintf "PLUSEQ(%s)" s
  | PIPE s -> sprintf "PIPE(%s)" s
  | PASS -> "PASS"
  | OREQ s -> sprintf "OREQ(%s)" s
  | OR s -> sprintf "OR(%s)" s
  | OF -> "OF"
  | NOTIN s -> sprintf "NOTIN(%s)" s
  | NOT s -> sprintf "NOT(%s)" s
  | NONE -> "NONE"
  | NL -> "NL"
  | NEQ s -> sprintf "NEQ(%s)" s
  | MULEQ s -> sprintf "MULEQ(%s)" s
  | MUL s -> sprintf "MUL(%s)" s
  | MODEQ s -> sprintf "MODEQ(%s)" s
  | MOD s -> sprintf "MOD(%s)" s
  | MINEQ s -> sprintf "MINEQ(%s)" s
  | MATCH -> "MATCH"
  | LSHEQ s -> sprintf "LSHEQ(%s)" s
  | LS -> "LS"
  | LP -> "LP"
  | LESS s -> sprintf "LESS(%s)" s
  | LEQ s -> sprintf "LEQ(%s)" s
  | LB -> "LB"
  | LAMBDA -> "LAMBDA"
  | ISNOT s -> sprintf "ISNOT(%s)" s
  | IS s -> sprintf "IS(%s)" s
  | INT(a,b) -> sprintf "INT(%s,%s)" a b
  | INDENT -> "INDENT"
  | IN s -> sprintf "IN(%s)" s
  | IMPORT -> "IMPORT"
  | IF -> "IF"
  | ID s -> sprintf "ID(%s)" s
  | GREAT s -> sprintf "GREAT(%s)" s
  | GLOBAL -> "GLOBAL"
  | GEQ s -> sprintf "GEQ(%s)" s
  | FROM -> "FROM"
  | FOR -> "FOR"
  | FLOAT(f,s) -> sprintf "FLOAT(%f,%s)" f s
  | FINALLY -> "FINALLY"
  | FDIVEQ s -> sprintf "FDIVEQ(%s)" s
  | FDIV s -> sprintf "FDIV(%s)" s
  | FALSE -> "FALSE"
  | EXCEPT -> "EXCEPT"
  | EQ s -> sprintf "EQ(%s)" s
  | EOF -> "EOF"
  | ELSE -> "ELSE"
  | ELLIPSIS s -> sprintf "ELLIPSIS(%s)" s
  | ELIF -> "ELIF"
  | EEQ s -> sprintf "EEQ(%s)" s
  | DOT -> "DOT"
  | DIVEQ s -> sprintf "DIVEQ(%s)" s
  | DIV s -> sprintf "DIV(%s)" s
  | DEL -> "DEL"
  | DEF -> "DEF"
  | DEDENT -> "DEDENT"
  | CONTINUE -> "CONTINUE"
  | COMMA -> "COMMA"
  | COLON -> "COLON"
  | CLASS -> "CLASS"
  | CASE -> "CASE"
  | B_XOR s -> sprintf "B_XOR(%s)" s
  | B_RSH s -> sprintf "B_RSH(%s)" s
  | B_OR s -> sprintf "B_OR(%s)" s
  | B_NOT s -> sprintf "B_NOT(%s)" s
  | B_LSH s -> sprintf "B_LSH(%s)" s
  | B_AND s -> sprintf "B_AND(%s)" s
  | BREAK -> "BREAK"
  | AT s -> sprintf "AT(%s)" s
  | ASSERT -> "ASSERT"
  | AS -> "AS"
  | ANDEQ s -> sprintf "ANDEQ(%s)" s
  | AND s -> sprintf "AND(%s)" s
  | ADD s -> sprintf "ADD(%s)" s
  | EXTERN s -> sprintf "EXTERN(\n%s)" s
  | WALRUS s -> ":="
<<<<<<< HEAD
=======
  | PRINTLP -> "print("
>>>>>>> a010c043
  (* | ARROW -> "=>" *)


module I = Seqgrammar.MenhirInterpreter

let find_map f t =
  let rec loop = function
    | [] -> None
    | x :: l -> match f x with None -> loop l | Some _ as r -> r
  in
  loop t

let rec loop lexbuf state cache checkpoint =
  match checkpoint with
  | I.Accepted v -> Some v
  | I.InputNeeded _env ->
    ( match cache with
      | [] ->
        loop lexbuf state (Lexer.token state lexbuf) checkpoint
      | t :: ts ->
        let ch = I.offer checkpoint (t, lexbuf.lex_start_p, lexbuf.lex_curr_p) in
        loop lexbuf state ts ch )
  | I.HandlingError _env ->
    (*
    let state = I.current_state_number _env in
    let msg =
      try
        let msg = String.trim @@ Seqgrammar_messages.message state in
        if msg.[0] = '!'
        then sprintf ": %s ('%s')" (String.sub msg 1 (String.length msg - 1)) (Lexing.lexeme lexbuf)
        else sprintf ": %s" msg
      with Not_found -> ""
    in *)
    let msg = sprintf ": '%s'" (Lexing.lexeme lexbuf) in
    let msg, pos =  (sprintf "parsing error%s" msg), lexbuf.lex_start_p in
    raise_exception msg pos.pos_fname (pos.pos_lnum + 1) (pos.pos_cnum - pos.pos_bol + 1);
    None
  | I.Shifting _ | I.AboutToReduce _ -> loop lexbuf state cache (I.resume checkpoint)
  | I.Rejected -> assert false

let test file code =
  let open Seqgrammar in
  printf "[lex] file: %s\n[lex]   %!" file;
  let lexbuf = Lexing.from_string (code ^ "\n") in
  let stack = Stack.create () in
  Stack.push 0 stack;
  let state = Lexer.{ stack; offset = 0; ignore_newline = 0; fname = "test" } in
  let finished = ref false in
  while not !finished do
    Lexer.token state lexbuf |> List.iter (function
      | EOF -> printf "EOF\n%!"; finished := true
      | (NL | INDENT | DEDENT) as t -> printf "%s\n[lex]   %!" @@ print_token t
      | t -> printf "%s %!" @@ print_token t
    )
  done

let parse file code line_offset col_offset debug =
  let lexbuf = Lexing.from_string (code ^ "\n") in
  lexbuf.lex_curr_p
  <- { pos_fname = file
     ; pos_lnum = line_offset
     ; pos_cnum = -col_offset
     ; pos_bol = -col_offset
     };
  try
    if debug > 0 then test file code;
    let stack = Stack.create () in
    Stack.push 0 stack;
    let state = Lexer.{ stack; offset = 0; ignore_newline = 0; fname = file } in
    loop lexbuf state [] (Seqgrammar.Incremental.program lexbuf.lex_curr_p)
  with Ast.SyntaxError (s, pos) ->
    let s = sprintf "lexing error: %s" s in
    raise_exception s file (pos.pos_lnum + 1) (pos.pos_cnum - pos.pos_bol + 1);
    None

let () =
  Callback.register "menhir_parse" parse<|MERGE_RESOLUTION|>--- conflicted
+++ resolved
@@ -108,10 +108,7 @@
   | ADD s -> sprintf "ADD(%s)" s
   | EXTERN s -> sprintf "EXTERN(\n%s)" s
   | WALRUS s -> ":="
-<<<<<<< HEAD
-=======
   | PRINTLP -> "print("
->>>>>>> a010c043
   (* | ARROW -> "=>" *)
 
 
