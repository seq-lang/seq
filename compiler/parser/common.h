--- conflicted
+++ resolved
@@ -117,14 +117,11 @@
   auto f = s.find(item);
   return f != s.end();
 }
-<<<<<<< HEAD
-=======
 /// @return True if an item is found in an unordered_set s.
 template <typename T, typename U> bool in(const unordered_set<T> &s, const U &item) {
   auto f = s.find(item);
   return f != s.end();
 }
->>>>>>> a010c043
 /// @return True if an item is found in a map m.
 template <typename K, typename V, typename U>
 bool in(const map<K, V> &m, const U &item) {
