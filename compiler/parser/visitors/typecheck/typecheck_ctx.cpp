#include <map>
#include <memory>
#include <unordered_map>
#include <vector>

#include "parser/ast.h"
#include "parser/common.h"
#include "parser/visitors/typecheck/typecheck_ctx.h"

using fmt::format;
using std::dynamic_pointer_cast;
using std::stack;

namespace seq {
namespace ast {

TypeContext::TypeContext(shared_ptr<Cache> cache)
    : Context<TypecheckItem>(""), cache(move(cache)), typecheckLevel(0), iteration(0),
<<<<<<< HEAD
      extendEtape(0) {
=======
      extendCount(0), needsAnotherIteration(false) {
>>>>>>> a010c043
  stack.push_front(vector<string>());
  bases.push_back({"", nullptr, nullptr});
}

pair<TypecheckItem::Kind, types::TypePtr>
TypeContext::findInVisited(const string &name) const {
  for (int bi = int(bases.size()) - 1; bi >= 0; bi--) {
    auto t = bases[bi].visitedAsts.find(name);
    if (t == bases[bi].visitedAsts.end())
      continue;
    return t->second;
  }
  return {TypecheckItem::Var, nullptr};
}

shared_ptr<TypecheckItem> TypeContext::find(const string &name) const {
  if (auto t = Context<TypecheckItem>::find(name))
    return t;
  auto tt = findInVisited(name);
  if (tt.second)
    return make_shared<TypecheckItem>(tt.first, tt.second);
  // ((SimplifyContext *)this)->dump();
  return nullptr;
}

types::TypePtr TypeContext::findInternal(const string &name) const {
  auto t = find(name);
  seqassert(t, "cannot find '{}'", name);
  return t->type;
}

shared_ptr<TypecheckItem> TypeContext::add(TypecheckItem::Kind kind, const string &name,
<<<<<<< HEAD
                                           types::TypePtr type, bool generic,
                                           bool stat) {
  auto t = make_shared<TypecheckItem>(kind, type, getBase(), generic, stat);
  //  if (name[0] == '.')
  //    addToplevel(name, t);
  //  else
=======
                                           types::TypePtr type, bool stat) {
  auto t = make_shared<TypecheckItem>(kind, type, stat);
>>>>>>> a010c043
  add(name, t);
  return t;
}

string TypeContext::getBase() const {
  if (bases.empty())
    return "";
  vector<string> s;
  for (auto &b : bases)
    if (b.type)
      s.push_back(b.type->realizeString());
  return join(s, ":");
}

shared_ptr<types::LinkType> TypeContext::addUnbound(const SrcInfo &srcInfo, int level,
                                                    bool setActive, bool isStatic) {
  auto t = make_shared<types::LinkType>(types::LinkType::Unbound, cache->unboundCount++,
                                        level, nullptr, isStatic);
  t->setSrcInfo(srcInfo);
  LOG_TYPECHECK("[ub] new {}: {} ({})", t->toString(), srcInfo, setActive);
  if (t->toString() == "?11515.2")
    assert(1);
  if (setActive)
    activeUnbounds.insert(t);
  return t;
}

types::TypePtr TypeContext::instantiate(const SrcInfo &srcInfo, types::TypePtr type) {
  return instantiate(srcInfo, move(type), nullptr);
}

types::TypePtr TypeContext::instantiate(const SrcInfo &srcInfo, types::TypePtr type,
                                        types::ClassType *generics, bool activate) {
  assert(type);
  unordered_map<int, types::TypePtr> genericCache;
  if (generics)
    for (auto &g : generics->explicits)
      if (g.type &&
          !(g.type->getLink() && g.type->getLink()->kind == types::LinkType::Generic)) {
        genericCache[g.id] = g.type;
      }
  auto t = type->instantiate(getLevel(), cache->unboundCount, genericCache);
  for (auto &i : genericCache) {
    if (auto l = i.second->getLink()) {
      if (l->kind != types::LinkType::Unbound)
        continue;
      i.second->setSrcInfo(srcInfo);
      if (activeUnbounds.find(i.second) == activeUnbounds.end()) {
        // LOG_TYPECHECK("[ub] #{} -> {} (during inst of {}): {} ({})", i.first,
        //               i.second->toString(), type->toString(), srcInfo, activate);
        if (i.second->toString() == "?11515.2")
          assert(1);
        if (activate)
          activeUnbounds.insert(i.second);
      }
    }
  }
  return t;
}

types::TypePtr TypeContext::instantiateGeneric(const SrcInfo &srcInfo,
                                               types::TypePtr root,
                                               const vector<types::TypePtr> &generics) {
  auto c = root->getClass();
  assert(c);
  auto g = make_shared<types::ClassType>(""); // dummy generic type
  if (generics.size() != c->explicits.size())
    error(srcInfo, "generics do not match");
  for (int i = 0; i < c->explicits.size(); i++) {
    assert(c->explicits[i].type);
    g->explicits.push_back(types::Generic("", generics[i], c->explicits[i].id));
  }
  return instantiate(srcInfo, root, g.get());
}

void TypeContext::dump(int pad) {
  auto ordered = std::map<string, decltype(map)::mapped_type>(map.begin(), map.end());
  LOG("base: {}", getBase());
  for (auto &i : ordered) {
    string s;
    auto t = i.second.front().second;
    LOG("{}{:.<25} {}", string(pad * 2, ' '), i.first, t->type->toString());
  }
}

} // namespace ast
} // namespace seq<|MERGE_RESOLUTION|>--- conflicted
+++ resolved
@@ -16,11 +16,7 @@
 
 TypeContext::TypeContext(shared_ptr<Cache> cache)
     : Context<TypecheckItem>(""), cache(move(cache)), typecheckLevel(0), iteration(0),
-<<<<<<< HEAD
-      extendEtape(0) {
-=======
       extendCount(0), needsAnotherIteration(false) {
->>>>>>> a010c043
   stack.push_front(vector<string>());
   bases.push_back({"", nullptr, nullptr});
 }
@@ -53,17 +49,8 @@
 }
 
 shared_ptr<TypecheckItem> TypeContext::add(TypecheckItem::Kind kind, const string &name,
-<<<<<<< HEAD
-                                           types::TypePtr type, bool generic,
-                                           bool stat) {
-  auto t = make_shared<TypecheckItem>(kind, type, getBase(), generic, stat);
-  //  if (name[0] == '.')
-  //    addToplevel(name, t);
-  //  else
-=======
                                            types::TypePtr type, bool stat) {
   auto t = make_shared<TypecheckItem>(kind, type, stat);
->>>>>>> a010c043
   add(name, t);
   return t;
 }
