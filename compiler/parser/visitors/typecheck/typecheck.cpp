--- conflicted
+++ resolved
@@ -68,1091 +68,10 @@
   TypecheckVisitor v(ctx, prependStmts);
   v.setSrcInfo(pat->getSrcInfo());
   pat->accept(v);
-<<<<<<< HEAD
-  return move(v.resultPattern);
-}
-
-StmtPtr TypecheckVisitor::apply(shared_ptr<Cache> cache, StmtPtr stmts) {
-  auto ctx = make_shared<TypeContext>(cache);
-  TypecheckVisitor v(ctx);
-  return v.realizeBlock(stmts, true);
-}
-
-void TypecheckVisitor::defaultVisit(const Expr *e) { resultExpr = e->clone(); }
-
-void TypecheckVisitor::defaultVisit(const Stmt *s) { resultStmt = s->clone(); }
-
-void TypecheckVisitor::defaultVisit(const Pattern *p) { resultPattern = p->clone(); }
-
-/*************************************************************************************/
-
-void TypecheckVisitor::visit(const BoolExpr *expr) {
-  resultExpr = expr->clone();
-  resultExpr->setType(ctx->findInternal(".bool"));
-}
-
-void TypecheckVisitor::visit(const IntExpr *expr) {
-  resultExpr = expr->clone();
-  resultExpr->setType(ctx->findInternal(".int"));
-}
-
-void TypecheckVisitor::visit(const FloatExpr *expr) {
-  resultExpr = expr->clone();
-  resultExpr->setType(ctx->findInternal(".float"));
-}
-
-void TypecheckVisitor::visit(const StringExpr *expr) {
-  resultExpr = expr->clone();
-  resultExpr->setType(ctx->findInternal(".str"));
-}
-
-void TypecheckVisitor::visit(const IdExpr *expr) {
-  auto val = ctx->find(expr->value);
-  //  if (!val)
-  //    ctx->dump();
-  seqassert(val, "cannot find '{}'", expr->value);
-  if (expr->value == ".Generator")
-    assert(1);
-  if (val->isStatic()) {
-    auto s = val->getType()->getStatic();
-    assert(s);
-    resultExpr = transform(N<IntExpr>(s->getValue()));
-  } else {
-    resultExpr = expr->clone();
-    TypePtr typ = val->getType();
-    if (val->isType())
-      resultExpr->markType();
-    typ = ctx->instantiate(getSrcInfo(), val->getType());
-    resultExpr->setType(forceUnify(resultExpr, typ));
-    auto newName = patchIfRealizable(typ, val->isType());
-    if (!newName.empty())
-      static_cast<IdExpr *>(resultExpr.get())->value = newName;
-  }
-}
-
-void TypecheckVisitor::visit(const IfExpr *expr) {
-  auto e = N<IfExpr>(transform(expr->cond), transform(expr->ifexpr),
-                     transform(expr->elsexpr));
-  auto ti = e->ifexpr->getType()->getClass();
-  auto te = e->elsexpr->getType()->getClass();
-  if (ti && te) {
-    if (te->name != ti->name) {
-      if (ti->name == ".Optional")
-        e->elsexpr = transform(N<CallExpr>(N<IdExpr>(".Optional"), move(e->elsexpr)));
-      else if (te->name == ".Optional")
-        e->ifexpr = transform(N<CallExpr>(N<IdExpr>(".Optional"), move(e->ifexpr)));
-    }
-    forceUnify(e->ifexpr->getType(), e->elsexpr->getType());
-  }
-  e->setType(forceUnify(expr, e->ifexpr->getType()));
-  resultExpr = move(e);
-}
-
-void TypecheckVisitor::visit(const BinaryExpr *expr) {
-  auto e = transformBinary(expr->lexpr, expr->rexpr, expr->op, expr->inPlace);
-  e->setType(forceUnify(expr, e->getType()));
-  resultExpr = move(e);
-}
-
-ExprPtr TypecheckVisitor::transformBinary(const ExprPtr &lexpr, const ExprPtr &rexpr,
-                                          const string &op, bool inPlace, bool isAtomic,
-                                          bool *noReturn) {
-  auto magics = unordered_map<string, string>{
-      {"+", "add"},     {"-", "sub"},    {"*", "mul"}, {"**", "pow"}, {"/", "truediv"},
-      {"//", "div"},    {"@", "matmul"}, {"%", "mod"}, {"<", "lt"},   {"<=", "le"},
-      {">", "gt"},      {">=", "ge"},    {"==", "eq"}, {"!=", "ne"},  {"<<", "lshift"},
-      {">>", "rshift"}, {"&", "and"},    {"|", "or"},  {"^", "xor"},  {"min", "min"},
-      {"max", "max"}};
-  if (noReturn)
-    *noReturn = false;
-  auto le = transform(lexpr);
-  auto re = CAST(rexpr, NoneExpr) ? clone(rexpr) : transform(rexpr);
-  if (le->getType()->getUnbound() || (op != "is" && re->getType()->getUnbound())) {
-    auto e = N<BinaryExpr>(move(le), op, move(re));
-    e->setType(ctx->addUnbound(getSrcInfo(), ctx->typecheckLevel));
-    return e;
-  } else if (op == "&&" || op == "||") {
-    auto e = N<BinaryExpr>(move(le), op, move(re));
-    e->setType(ctx->findInternal(".bool"));
-    return e;
-  } else if (op == "is") {
-    if (CAST(rexpr, NoneExpr)) {
-      if (le->getType()->getClass()->name != ".Optional")
-        return transform(N<BoolExpr>(false));
-      else
-        return transform(N<CallExpr>(
-            N<DotExpr>(N<CallExpr>(N<DotExpr>(move(le), "__bool__")), "__invert__")));
-    }
-    ExprPtr e;
-    if (!le->getType()->canRealize() || !re->getType()->canRealize()) {
-      e = N<BinaryExpr>(move(le), op, move(re));
-    } else {
-      auto lc = realizeType(le->getType()->getClass());
-      auto rc = realizeType(re->getType()->getClass());
-      if (!lc || !rc)
-        error("both sides of 'is' expression must be of same reference type");
-      e = transform(N<BinaryExpr>(N<CallExpr>(N<DotExpr>(move(le), "__raw__")),
-                                  "==", N<CallExpr>(N<DotExpr>(move(re), "__raw__"))));
-    }
-    e->setType(ctx->findInternal(".bool"));
-    return e;
-  } else {
-    auto mi = magics.find(op);
-    if (mi == magics.end())
-      error("invalid binary operator '{}'", op);
-    auto magic = mi->second;
-    auto lc = le->getType()->getClass(), rc = re->getType()->getClass();
-    assert(lc && rc);
-    auto plc = ctx->instantiateGeneric(getSrcInfo(), ctx->findInternal(".Ptr"), {lc});
-    FuncTypePtr f;
-    if (isAtomic &&
-        (f = findBestCall(lc, format("__atomic_{}__", magic), {{"", plc}, {"", rc}}))) {
-      le = N<PtrExpr>(move(le));
-      if (noReturn)
-        *noReturn = true;
-    } else if (inPlace &&
-               (f = findBestCall(lc, format("__i{}__", magic), {{"", lc}, {"", rc}}))) {
-      if (noReturn)
-        *noReturn = true;
-    } else if ((f = findBestCall(lc, format("__{}__", magic), {{"", lc}, {"", rc}}))) {
-      ;
-    } else if ((f = findBestCall(rc, format("__r{}__", magic), {{"", rc}, {"", lc}}))) {
-      ;
-    } else {
-      error("cannot find magic '{}' for {}", magic, lc->toString());
-    }
-    return transform(N<CallExpr>(N<IdExpr>(f->name), move(le), move(re)));
-  }
-}
-
-void TypecheckVisitor::visit(const PipeExpr *expr) {
-  auto extractType = [&](TypePtr t) {
-    auto c = t->getClass();
-    if (c && c->name == ".Generator")
-      return c->explicits[0].type;
-    else
-      return t;
-  };
-
-  vector<PipeExpr::Pipe> items;
-  items.push_back({expr->items[0].op, transform(expr->items[0].expr)});
-  vector<types::TypePtr> types;
-  TypePtr inType = items.back().expr->getType();
-  types.push_back(inType);
-  inType = extractType(inType);
-  int inTypePos = 0;
-  for (int i = 1; i < expr->items.size(); i++) {
-    auto l = expr->items[i].clone();
-
-  reset:
-    if (auto ce = CAST(l.expr, CallExpr)) {
-      // TODO: what if this is a StmtExpr [e.g. a constructor]?
-      int inTypePos = -1;
-      for (int ia = 0; ia < ce->args.size(); ia++)
-        if (auto ee = CAST(ce->args[ia].value, EllipsisExpr)) {
-          if (inTypePos == -1)
-            ee->isPipeArg = true, inTypePos = ia;
-          else
-            error(ce->args[ia].value, "unexpected partial argument");
-        }
-      if (inTypePos == -1) {
-        ce->args.insert(ce->args.begin(), {"", N<EllipsisExpr>(true)});
-        inTypePos = 0;
-      }
-
-      // forceUnify(ce->args[inTypePos].value, inType);
-      ExprPtr st = nullptr;
-      auto n = parseCall(ce, inType, &st);
-      if (st) {
-        l = {"|>", move(st)};
-        i--;
-        goto reset;
-      }
-      items.push_back({l.op, move(n)});
-    } else {
-      auto c = N<CallExpr>(clone(l.expr), N<EllipsisExpr>(true));
-      // forceUnify(c->args[0].value, inType);
-
-      ExprPtr st = nullptr;
-      auto n = parseCall(c.get(), inType, &st);
-      if (st) {
-        l = {"|>", move(st)};
-        i--;
-        goto reset;
-      }
-      items.push_back({l.op, move(n)});
-      inTypePos = 0;
-    }
-    inType = items.back().expr->getType();
-    types.push_back(inType);
-
-    if (i < expr->items.size() - 1)
-      inType = extractType(inType);
-  }
-  resultExpr = N<PipeExpr>(move(items));
-  CAST(resultExpr, PipeExpr)->inTypes = types;
-  resultExpr->setType(forceUnify(expr, inType));
-}
-
-void TypecheckVisitor::visit(const StaticExpr *expr) {
-  // when visited "normally" just treat it as normal expression
-  resultExpr = transform(expr->expr);
-}
-
-void TypecheckVisitor::visit(const InstantiateExpr *expr) {
-  ExprPtr e = transform(expr->typeExpr, true);
-  auto g = ctx->instantiate(e->getSrcInfo(), e->getType());
-  for (int i = 0; i < expr->typeParams.size(); i++) {
-    TypePtr t = nullptr;
-    if (auto s = CAST(expr->typeParams[i], StaticExpr)) {
-      map<string, Generic> m;
-      for (auto g : s->captures) {
-        auto val = ctx->find(g);
-        assert(val && val->isStatic());
-        auto t = val->getType()->follow();
-        m[g] = {g, t,
-                t->getLink()
-                    ? t->getLink()->id
-                    : t->getStatic()->explicits.size() ? t->getStatic()->explicits[0].id
-                                                       : 0};
-      }
-      auto sv = StaticVisitor(m);
-      sv.transform(s->expr);
-      if (auto ie = CAST(s->expr, IdExpr)) { /// special case: generic static expr
-        assert(m.size() == 1);
-        t = ctx->instantiate(getSrcInfo(), m.begin()->second.type);
-      } else {
-        vector<Generic> v;
-        for (auto &i : m)
-          v.push_back(i.second);
-        t = make_shared<StaticType>(v, clone(s->expr));
-      }
-    } else {
-      if (!expr->typeParams[i]->isType())
-        error(expr->typeParams[i], "not a type");
-      t = ctx->instantiate(getSrcInfo(), transformType(expr->typeParams[i])->getType());
-    }
-    /// Note: at this point, only single-variable static var expression (e.g.
-    /// N) is allowed, so unify will work as expected.
-    if (g->getFunc()) {
-      if (i >= g->getFunc()->explicits.size())
-        error("expected {} generics", g->getFunc()->explicits.size());
-      forceUnify(g->getFunc()->explicits[i].type, t);
-    } else {
-      if (i >= g->getClass()->explicits.size())
-        error("expected {} generics", g->getClass()->explicits.size());
-      forceUnify(g->getClass()->explicits[i].type, t);
-    }
-  }
-  bool isType = e->isType();
-  auto t = forceUnify(expr, g);
-  auto newName = patchIfRealizable(t, isType);
-  auto i = CAST(e, IdExpr);
-  if (!newName.empty() && i && newName != i->value) {
-    auto comp = split(newName, ':');
-    if (startswith(comp.back(), i->value))
-      i->value = newName;
-  }
-  resultExpr = move(e); // will get replaced by identifier later on
-  if (isType)
-    resultExpr->markType();
-  resultExpr->setType(t);
-}
-
-void TypecheckVisitor::visit(const SliceExpr *expr) {
-  ExprPtr none = N<CallExpr>(N<DotExpr>(N<IdExpr>(".Optional"), "__new__"));
-  resultExpr = transform(N<CallExpr>(N<IdExpr>(".Slice"),
-                                     expr->start ? clone(expr->start) : transform(none),
-                                     expr->stop ? clone(expr->stop) : transform(none),
-                                     expr->step ? clone(expr->step) : transform(none)));
-}
-
-void TypecheckVisitor::visit(const IndexExpr *expr) {
-  auto getTupleIndex = [&](ClassType *tuple, const auto &expr,
-                           const auto &index) -> ExprPtr {
-    if (!tuple->isRecord())
-      return nullptr;
-    if (tuple->name == ".Ptr" || tuple->name == ".Array" || tuple->name == ".Optional")
-      return nullptr;
-    if (!startswith(tuple->name, ".Tuple.")) { // avoid if there is a __getitem__ here
-      // auto m = ctx->findMethod(tuple->name, "__getitem__");
-      // if (m && m->size() > 1)
-      return nullptr;
-      // TODO : be smarter! there might be a compatible getitem?
-    }
-    auto mm = ctx->cache->classes.find(tuple->name);
-    assert(mm != ctx->cache->classes.end());
-    auto getInt = [](seq_int_t *o, const ExprPtr &e) {
-      if (!e)
-        return true;
-      if (auto i = CAST(e, IntExpr)) {
-        *o = i->intValue;
-        return true;
-      }
-      return false;
-    };
-    seq_int_t s = 0, e = tuple->args.size(), st = 1;
-    if (auto ex = CAST(index, IntExpr)) {
-      int i = translateIndex(ex->intValue, e);
-      if (i < 0 || i >= e)
-        error("tuple index out of range (expected 0..{}, got {})", e, i);
-      return transform(N<DotExpr>(clone(expr), mm->second.fields[i].name));
-    } else if (auto sx = CAST(index, StaticExpr)) {
-      map<string, types::Generic> m;
-      auto sv = StaticVisitor(m);
-      auto r = sv.transform(sx->expr);
-      assert(r.first);
-      int i = translateIndex(r.second, e);
-      if (i < 0 || i >= e)
-        error("tuple index out of range (expected 0..{}, got {})", e, i);
-      return transform(N<DotExpr>(clone(expr), mm->second.fields[i].name));
-    } else if (auto i = CAST(index, SliceExpr)) {
-      if (!getInt(&s, i->start) || !getInt(&e, i->stop) || !getInt(&st, i->step))
-        return nullptr;
-      if (i->step && !i->start)
-        s = st > 0 ? 0 : tuple->args.size();
-      if (i->step && !i->stop)
-        e = st > 0 ? tuple->args.size() : 0;
-      sliceAdjustIndices(tuple->args.size(), &s, &e, st);
-      vector<ExprPtr> te;
-      for (auto i = s; (st >= 0) ? (i < e) : (i >= e); i += st) {
-        if (i < 0 || i >= tuple->args.size())
-          error("tuple index out of range (expected 0..{}, got {})", tuple->args.size(),
-                i);
-        te.push_back(N<DotExpr>(clone(expr), mm->second.fields[i].name));
-      }
-      return transform(N<CallExpr>(
-          N<DotExpr>(N<IdExpr>(format(".Tuple.{}", te.size())), "__new__"), move(te)));
-    }
-    return nullptr;
-  };
-
-  ExprPtr e = transform(expr->expr, true);
-  auto t = e->getType();
-  if (t->getFunc()) {
-    vector<ExprPtr> it;
-    if (auto t = CAST(expr->index, TupleExpr))
-      for (auto &i : t->items)
-        it.push_back(clone(i));
-    else
-      it.push_back(clone(expr->index));
-    resultExpr = transform(N<InstantiateExpr>(move(e), move(it)));
-  } else if (auto c = t->getClass()) {
-    resultExpr = getTupleIndex(c.get(), expr->expr, expr->index);
-    if (!resultExpr)
-      resultExpr = transform(N<CallExpr>(N<DotExpr>(expr->expr->clone(), "__getitem__"),
-                                         expr->index->clone()));
-  } else {
-    resultExpr = N<IndexExpr>(move(e), transform(expr->index));
-    resultExpr->setType(
-        forceUnify(expr, ctx->addUnbound(getSrcInfo(), ctx->typecheckLevel)));
-  }
-}
-
-void TypecheckVisitor::visit(const StackAllocExpr *expr) {
-  auto te = transformType(expr->typeExpr);
-  auto e = transform(expr->expr);
-
-  auto t = te->getType();
-  resultExpr = N<StackAllocExpr>(move(te), move(e));
-  t = ctx->instantiateGeneric(expr->getSrcInfo(), ctx->findInternal(".Array"), {t});
-  patchIfRealizable(t, true);
-  resultExpr->setType(forceUnify(expr, t));
-}
-
-ExprPtr TypecheckVisitor::visitDot(const DotExpr *expr, vector<CallExpr::Arg> *args) {
-  auto isMethod = [&](FuncTypePtr f) {
-    auto ast = ctx->cache->functions[f->name].ast.get();
-    return in(ast->attributes, ATTR_NOT_STATIC);
-  };
-  auto deactivateUnbounds = [&](Type *t) {
-    auto ub = t->getUnbounds();
-    for (auto &u : ub)
-      ctx->activeUnbounds.erase(u);
-  };
-
-  auto lhs = transform(expr->expr, true);
-  TypePtr typ = nullptr;
-  if (lhs->getType()->getUnbound()) {
-    typ = ctx->addUnbound(getSrcInfo(), ctx->typecheckLevel);
-  } else if (auto c = lhs->getType()->getClass()) {
-    auto m = ctx->findMethod(c->name, expr->member);
-    if (!m.empty()) {
-      if (args) {
-        vector<pair<string, TypePtr>> targs;
-        if (!lhs->isType())
-          targs.emplace_back(make_pair("", c));
-        for (auto &a : *args)
-          targs.emplace_back(make_pair(a.name, a.value->getType()));
-        if (auto m = findBestCall(c, expr->member, targs, true)) {
-          if (!lhs->isType())
-            args->insert(args->begin(), {"", clone(lhs)});
-          auto e = N<IdExpr>(m->name);
-          e->setType(ctx->instantiate(getSrcInfo(), m, c.get()));
-          if (lhs->isType() && !isMethod(m))
-            deactivateUnbounds(c.get());
-          return e;
-        } else {
-          vector<string> nice;
-          for (auto &t : targs)
-            nice.emplace_back(format("{} = {}", t.first, t.second->toString()));
-          error("cannot find method '{}' in {} with arguments {}", expr->member,
-                c->toString(), join(nice, ", "));
-        }
-      }
-
-      FuncTypePtr bestCall = nullptr;
-      if (m.size() > 1) {
-        // need to check is this a callable that we can use to instantiate the type
-        if (expr->getType() && expr->getType()->getClass()) {
-          auto dc = expr->getType()->getClass();
-          if (startswith(dc->name, ".Function.")) {
-            vector<pair<string, TypePtr>> targs; // we can, well, unify this
-            if (!lhs->isType())
-              targs.emplace_back(make_pair("", c));
-            for (auto i = 1; i < dc->explicits.size(); i++)
-              targs.emplace_back(make_pair("", dc->explicits[i].type));
-            if (auto mc = findBestCall(c, expr->member, targs, true))
-              bestCall = mc;
-            else {
-              vector<string> nice;
-              for (auto &t : targs)
-                nice.emplace_back(format("{} = {}", t.first, t.second->toString()));
-              error("cannot find method '{}' in {} with arguments {}", expr->member,
-                    c->toString(), join(nice, ", "));
-            }
-          }
-        }
-      } else {
-        bestCall = m[0];
-      }
-      if (!bestCall) {
-        // TODO: fix this and have better method for handling these cases
-        bestCall = m[0];
-      }
-      if (lhs->isType()) {
-        auto name = bestCall->name;
-        auto val = ctx->find(name);
-        assert(val);
-        auto t = ctx->instantiate(getSrcInfo(), bestCall, c.get());
-        auto e = N<IdExpr>(name);
-        e->setType(t);
-        auto newName = patchIfRealizable(t, val->isType());
-        if (!newName.empty())
-          e->value = newName;
-        if (!isMethod(bestCall))
-          deactivateUnbounds(c.get());
-        return e;
-      } else { // cast y.foo to CLS.foo(y, ...)
-        auto f = bestCall;
-        vector<ExprPtr> args;
-        args.push_back(move(lhs));
-        for (int i = 0; i < std::max(1, (int)f->args.size() - 2); i++)
-          args.push_back(N<EllipsisExpr>());
-        auto ast = ctx->cache->functions[f->name].ast.get();
-        if (in(ast->attributes, "property"))
-          args.pop_back();
-        return transform(N<CallExpr>(N<IdExpr>(bestCall->name), move(args)));
-      }
-    } else if (auto mm = ctx->findMember(c->name, expr->member)) {
-      typ = ctx->instantiate(getSrcInfo(), mm, c.get());
-    } else if (c->name == ".Optional") {
-      auto d =
-          N<DotExpr>(transform(N<CallExpr>(N<IdExpr>(".unwrap"), clone(expr->expr))),
-                     expr->member);
-      return visitDot(d.get(), args);
-    } else if (c->name == ".pyobj") {
-      return transform(N<CallExpr>(N<DotExpr>(clone(expr->expr), "_getattr"),
-                                   N<StringExpr>(expr->member)));
-    } else {
-      error("cannot find '{}' in {}", expr->member, lhs->getType()->toString());
-    }
-  } else {
-    error("cannot find '{}' in {}", expr->member, lhs->getType()->toString());
-  }
-  auto t = N<DotExpr>(move(lhs), expr->member);
-  t->setType(typ);
-  return t;
-}
-
-void TypecheckVisitor::visit(const CallExpr *expr) { resultExpr = parseCall(expr); }
-
-ExprPtr TypecheckVisitor::parseCall(const CallExpr *expr, types::TypePtr inType,
-                                    ExprPtr *extraStage) {
-  vector<CallExpr::Arg> args;
-  for (auto &i : expr->args) {
-    args.push_back({i.name, transform(i.value)});
-    if (auto e = CAST(i.value, EllipsisExpr)) {
-      if (inType && e->isPipeArg &&
-          !inType->getUnbound()) // if unbound, might be a generator and unpack later
-        forceUnify(inType, args.back().value->getType());
-      else
-        forceUnify(i.value, args.back().value->getType());
-    }
-  }
-
-  ExprPtr callee = nullptr;
-  Expr *lhs = const_cast<CallExpr *>(expr)->expr.get();
-  if (auto i = CAST(expr->expr, IndexExpr))
-    lhs = i->expr.get();
-  else if (auto i = CAST(expr->expr, InstantiateExpr))
-    lhs = i->typeExpr.get();
-  if (auto i = dynamic_cast<DotExpr *>(lhs)) {
-    callee = visitDot(i, &args);
-    if (auto i = CAST(expr->expr, IndexExpr))
-      callee = transform(N<IndexExpr>(move(callee), clone(i->index)));
-    else if (auto i = CAST(expr->expr, InstantiateExpr))
-      callee = transform(N<InstantiateExpr>(move(callee), clone(i->typeParams)));
-  } else {
-    callee = transform(expr->expr, true);
-  }
-  forceUnify(expr->expr.get(), callee->getType());
-
-  auto calleeType = callee->getType();
-  auto calleeClass = callee->getType()->getClass();
-  if (!calleeClass) { // Unbound caller, will be handled later
-    callee = N<CallExpr>(move(callee), move(args));
-    callee->setType(
-        forceUnify(expr, ctx->addUnbound(getSrcInfo(), ctx->typecheckLevel)));
-    return callee;
-  } else if (callee->isType() && calleeClass->isRecord()) {
-    return transform(N<CallExpr>(N<DotExpr>(move(callee), "__new__"), move(args)));
-  } else if (callee->isType()) {
-    /// WARN: passing callee & args that have already been transformed
-    ExprPtr var = N<IdExpr>(ctx->cache->getTemporaryVar("v"));
-    vector<StmtPtr> stmts;
-    stmts.push_back(
-        N<AssignStmt>(clone(var), N<CallExpr>(N<DotExpr>(move(callee), "__new__"))));
-    stmts.push_back(
-        N<ExprStmt>(N<CallExpr>(N<DotExpr>(clone(var), "__init__"), move(args))));
-    return transform(N<StmtExpr>(move(stmts), clone(var)));
-  } else if (!calleeClass->getCallable()) {
-    if (calleeClass->name == ".pyobj") {
-      if (args.size() != 1 ||
-          !(args[0].value->getType()->getClass() &&
-            startswith(args[0].value->getType()->getClass()->name, ".Tuple."))) {
-        vector<ExprPtr> e;
-        for (auto &a : args) {
-          if (a.name != "")
-            error("named python calls are not yet supported");
-          e.push_back(move(a.value));
-        }
-        auto ne = transform(N<CallExpr>(
-            N<DotExpr>(N<IdExpr>(format(".Tuple.{}", args.size())), "__new__"),
-            move(e)));
-        args.clear();
-        args.push_back({"", move(ne)});
-      }
-    }
-    return transform(N<CallExpr>(N<DotExpr>(move(callee), "__call__"), move(args)));
-  }
-
-  FunctionStmt *ast = nullptr;
-  if (auto ff = calleeType->getFunc()) {
-    ast = ctx->cache->functions[ff->name].ast.get();
-  }
-
-  // Handle named and default arguments
-  vector<CallExpr::Arg> reorderedArgs;
-  vector<int> argIndex;
-  string knownTypes;
-  if (startswith(calleeClass->name, ".Partial.")) {
-    knownTypes = calleeClass->name.substr(9);
-    calleeType = calleeClass->args[0];
-    calleeClass = calleeClass->args[0]->getClass();
-    assert(calleeClass);
-  }
-  for (int i = 0; i < int(calleeClass->args.size()) - 1; i++)
-    if (knownTypes.empty() || knownTypes[i] == '0')
-      argIndex.push_back(i);
-
-  vector<int> pending;
-  bool isPartial = false;
-  bool namesStarted = false;
-  unordered_map<string, ExprPtr> namedArgs;
-  for (int i = 0; i < args.size(); i++) {
-    if (args[i].name == "" && namesStarted)
-      error("unnamed argument after a named argument");
-    namesStarted |= args[i].name != "";
-    if (args[i].name == "")
-      reorderedArgs.push_back({"", move(args[i].value)});
-    else if (namedArgs.find(args[i].name) == namedArgs.end())
-      namedArgs[args[i].name] = move(args[i].value);
-    else
-      error("named argument {} repeated multiple times", args[i].name);
-  }
-
-  if (namedArgs.size() == 0 && reorderedArgs.size() == argIndex.size() + 1 &&
-      CAST(reorderedArgs.back().value, EllipsisExpr)) {
-    isPartial = true;
-    forceUnify(reorderedArgs.back().value, ctx->findInternal(".void"));
-    reorderedArgs.pop_back();
-  } else if (reorderedArgs.size() + namedArgs.size() > argIndex.size()) {
-    error("too many arguments for {} (expected {}, got {})", calleeType->toString(),
-          argIndex.size(), reorderedArgs.size() + namedArgs.size());
-  }
-
-  if (ast) {
-    ctx->addBlock();
-    addFunctionGenerics(calleeType->getFunc());
-  } else if (!ast && namedArgs.size()) {
-    error("unexpected name '{}' (function pointers have argument names elided)",
-          namedArgs.begin()->first);
-  }
-
-  for (int i = 0, ra = reorderedArgs.size(); i < argIndex.size(); i++) {
-    if (i >= ra) {
-      assert(ast);
-      auto it = namedArgs.find(ast->args[argIndex[i]].name);
-      if (it != namedArgs.end()) {
-        reorderedArgs.push_back({"", move(it->second)});
-        namedArgs.erase(it);
-      } else if (ast->args[argIndex[i]].deflt) {
-        reorderedArgs.push_back({"", transform(ast->args[argIndex[i]].deflt)});
-      } else {
-        error("argument '{}' missing", ast->args[argIndex[i]].name);
-      }
-    }
-    if (auto ee = CAST(reorderedArgs[i].value, EllipsisExpr))
-      if (!ee->isPipeArg)
-        pending.push_back(argIndex[i]);
-  }
-  for (auto &i : namedArgs)
-    error(i.second, "unknown argument {}", i.first);
-  if (isPartial || pending.size())
-    pending.push_back(args.size());
-
-  // Unification stage
-  bool unificationsDone = true;
-  for (int ri = 0; ri < reorderedArgs.size(); ri++) {
-    auto sigType = calleeClass->args[argIndex[ri] + 1]->getClass();
-    auto argType = reorderedArgs[ri].value->getType()->getClass();
-
-    if (sigType && (sigType->isTrait || sigType->name == ".Optional")) {
-      // Case 0: type not yet known
-      if (!argType) /* && !(reorderedArgs[ri].value->getType()->getUnbound() &&
-                        reorderedArgs[ri]
-                            .value->getType()
-                            ->getUnbound()
-                            ->treatAsClass)) { // do not unify if not yet known */
-      {
-        unificationsDone = false;
-      }
-      // Case 1: generator wrapping
-      else if (sigType->name == ".Generator" && argType &&
-               argType->name != sigType->name && !extraStage) {
-        // do not do this in pipelines
-        reorderedArgs[ri].value = transform(
-            N<CallExpr>(N<DotExpr>(move(reorderedArgs[ri].value), "__iter__")));
-        forceUnify(reorderedArgs[ri].value,
-                   calleeClass->args[argIndex[ri] + 1]); // sigType; needs Type* in
-                                                         // unify for nicer interface
-      }
-      // Case 2: optional wrapping
-      else if (sigType->name == ".Optional" && argType &&
-               argType->name != sigType->name) {
-        if (extraStage && CAST(reorderedArgs[ri].value, EllipsisExpr)) {
-          *extraStage = N<DotExpr>(N<IdExpr>(".Optional"), "__new__");
-          return expr->clone();
-        } else {
-          reorderedArgs[ri].value = transform(
-              N<CallExpr>(N<IdExpr>(".Optional"), move(reorderedArgs[ri].value)));
-          forceUnify(reorderedArgs[ri].value, calleeClass->args[argIndex[ri] + 1]);
-        }
-      }
-      // Case 3: Callables
-      // TODO: this is only allowed with Seq function calls;
-      // this won't be done with Function[] pointers or similar
-      // as it is not trivial to cast Partial to Function[]
-      else if (ast && startswith(sigType->name, ".Function.") && argType &&
-               !startswith(argType->name, ".Function.")) {
-        if (!startswith(argType->name, ".Partial.")) {
-          reorderedArgs[ri].value =
-              transform(N<DotExpr>(move(reorderedArgs[ri].value), "__call__"));
-          argType = reorderedArgs[ri].value->getType()->getClass();
-        }
-        if (argType && startswith(argType->name, ".Partial.")) {
-          forceUnify(argType->explicits[0].type, sigType->explicits[0].type);
-          if (argType->explicits.size() != sigType->explicits.size() + 1)
-            error("incompatible partial type");
-          for (int j = 1; j < sigType->explicits.size(); j++)
-            forceUnify(argType->explicits[j + 1].type, sigType->explicits[j].type);
-
-          callee->getType()->getFunc()->args[ri + 1] =
-              reorderedArgs[ri].value->getType(); // argType
-        } else {
-          forceUnify(reorderedArgs[ri].value, calleeClass->args[argIndex[ri] + 1]);
-        }
-      }
-      // Otherwise, just unify as-is
-      else {
-        forceUnify(reorderedArgs[ri].value, calleeClass->args[argIndex[ri] + 1]);
-      }
-    } else if (sigType && argType && argType->name == ".Optional") { // unwrap optional
-      if (extraStage && CAST(reorderedArgs[ri].value, EllipsisExpr)) {
-        *extraStage = N<IdExpr>(".unwrap");
-        return expr->clone();
-      } else {
-        reorderedArgs[ri].value =
-            transform(N<CallExpr>(N<IdExpr>(".unwrap"), move(reorderedArgs[ri].value)));
-        forceUnify(reorderedArgs[ri].value, calleeClass->args[argIndex[ri] + 1]);
-      }
-    } else {
-      forceUnify(reorderedArgs[ri].value, calleeClass->args[argIndex[ri] + 1]);
-    }
-  }
-  if (ast)
-    ctx->popBlock();
-
-  // Realize functions that are passed as arguments
-  auto fix = [&](ExprPtr &callee, const string &newName) {
-    auto i = CAST(callee, IdExpr);
-    if (!i || newName == i->value)
-      return;
-    auto comp = split(newName, ':');
-    if (startswith(comp.back(), i->value))
-      i->value = newName;
-  };
-  for (auto &ra : reorderedArgs)
-    if (ra.value->getType()->getFunc() && ra.value->getType()->canRealize()) {
-      auto r = realizeFunc(ra.value->getType());
-      fix(ra.value, r->realizeString());
-    }
-  if (auto f = calleeType->getFunc()) {
-    // Handle default generics (callee.g. foo[S, T=int])
-    for (int i = 0; i < f->explicits.size(); i++)
-      if (auto l = f->explicits[i].type->getLink()) {
-        if (unificationsDone && l && l->kind == LinkType::Unbound &&
-            ast->generics[i].deflt) {
-          auto t = transformType(ast->generics[i].deflt);
-          forceUnify(l, t->getType());
-        }
-      }
-    if (f->canRealize()) {
-      auto r = realizeFunc(f);
-      if (knownTypes.empty())
-        fix(callee, r->realizeString());
-    }
-  }
-
-  // Emit final call
-  if (pending.size()) { // (still) partial?
-    pending.pop_back();
-    string known(calleeClass->args.size() - 1, '1');
-    for (auto p : pending)
-      known[p] = '0';
-    auto pt = generatePartialStub(known, knownTypes);
-    vector<ExprPtr> a;
-    a.push_back(move(callee));
-    for (auto &r : reorderedArgs)
-      if (!CAST(r.value, EllipsisExpr))
-        a.push_back(move(r.value));
-    callee = transform(N<CallExpr>(N<IdExpr>(pt), move(a)));
-    forceUnify(expr, callee->getType());
-    return callee;
-  } else if (knownTypes.empty()) { // normal function
-    callee = N<CallExpr>(move(callee), move(reorderedArgs));
-    callee->setType(forceUnify(expr, calleeClass->args[0]));
-    return callee;
-  } else { // partial that is fulfilled
-    callee = transform(
-        N<CallExpr>(N<DotExpr>(move(callee), "__call__"), move(reorderedArgs)));
-    forceUnify(expr, callee->getType());
-    return callee;
-  }
-} // namespace tmp
-
-void TypecheckVisitor::visit(const DotExpr *expr) {
-  resultExpr = visitDot(expr);
-  forceUnify(expr, resultExpr->getType());
-}
-
-void TypecheckVisitor::visit(const EllipsisExpr *expr) {
-  resultExpr = N<EllipsisExpr>(expr->isPipeArg);
-  resultExpr->setType(ctx->addUnbound(getSrcInfo(), ctx->typecheckLevel));
-}
-
-void TypecheckVisitor::visit(const TypeOfExpr *expr) {
-  auto e = transform(expr->expr);
-  auto t = forceUnify(expr, e->getType());
-
-  auto newName = patchIfRealizable(t, true);
-  if (!newName.empty())
-    resultExpr = N<IdExpr>(newName);
-  else
-    resultExpr = N<TypeOfExpr>(move(e));
-  resultExpr->markType();
-  resultExpr->setType(t);
-}
-
-void TypecheckVisitor::visit(const PtrExpr *expr) {
-  auto param = transform(expr->expr);
-  auto t = param->getType();
-  resultExpr = N<PtrExpr>(move(param));
-  resultExpr->setType(
-      forceUnify(expr, ctx->instantiateGeneric(expr->getSrcInfo(),
-                                               ctx->findInternal(".Ptr"), {t})));
-}
-
-void TypecheckVisitor::visit(const YieldExpr *expr) {
-  resultExpr = N<YieldExpr>();
-  if (ctx->bases.size() <= 1)
-    error("(yield) cannot be used outside of functions");
-  auto t =
-      ctx->instantiateGeneric(getSrcInfo(), ctx->findInternal(".Generator"),
-                              {ctx->addUnbound(getSrcInfo(), ctx->typecheckLevel)});
-  auto &base = ctx->bases.back();
-  if (base.returnType)
-    t = forceUnify(base.returnType, t);
-  else
-    base.returnType = t;
-  auto c = t->follow()->getClass();
-  assert(c);
-  resultExpr->setType(forceUnify(expr, c->explicits[0].type));
-}
-
-void TypecheckVisitor::visit(const StmtExpr *expr) {
-  vector<StmtPtr> stmts;
-  for (auto &s : expr->stmts)
-    stmts.push_back(transform(s));
-  auto e = transform(expr->expr);
-  auto t = forceUnify(expr, e->getType());
-  resultExpr = N<StmtExpr>(move(stmts), move(e));
-  resultExpr->setType(t);
-}
-
-void TypecheckVisitor::visit(const SuiteStmt *stmt) {
-  vector<StmtPtr> r;
-  if (stmt->ownBlock)
-    ctx->addBlock();
-  for (auto &s : stmt->stmts)
-    if (auto t = transform(s))
-      r.push_back(move(t));
-  if (stmt->ownBlock)
-    ctx->popBlock();
-  resultStmt = N<SuiteStmt>(move(r), stmt->ownBlock);
-}
-
-void TypecheckVisitor::visit(const ExprStmt *stmt) {
-  resultStmt = N<ExprStmt>(transform(stmt->expr));
-}
-
-void TypecheckVisitor::visit(const AssignStmt *stmt) {
-  auto l = stmt->lhs->getId();
-  // LOG("{}", stmt->toString());
-  seqassert(l, "invalid AssignStmt {}", stmt->toString());
-
-  auto rhs = transform(stmt->rhs);
-  auto typExpr = transformType(stmt->type);
-  types::TypePtr t;
-  TypecheckItem::Kind k;
-  if (!rhs) { // declarations
-    t = typExpr ? typExpr->getType()
-                : ctx->addUnbound(getSrcInfo(), ctx->typecheckLevel);
-    ctx->add(k = TypecheckItem::Var, l->value, t);
-  } else {
-    if (typExpr && typExpr->getType()->getClass()) {
-      auto typ = ctx->instantiate(getSrcInfo(), typExpr->getType());
-
-      auto lc = typ->getClass();
-      auto rc = rhs->getType()->getClass();
-      if (lc && lc->name == ".Optional" && rc && rc->name != lc->name)
-        rhs = transform(N<CallExpr>(N<IdExpr>(".Optional"), move(rhs)));
-
-      forceUnify(typ, rhs->getType());
-    }
-    k = rhs->isType()
-            ? TypecheckItem::Type
-            : (rhs->getType()->getFunc() ? TypecheckItem::Func : TypecheckItem::Var);
-    ctx->add(k, l->value, t = rhs->getType());
-  }
-  if (l->value[0] == '.')
-    ctx->bases.back().visitedAsts[l->value] = {k, t};
-  auto lhs = clone(stmt->lhs);
-  lhs->setType(forceUnify(lhs, t));
-  resultStmt = N<AssignStmt>(move(lhs), move(rhs), move(typExpr));
-}
-
-void TypecheckVisitor::visit(const UpdateStmt *stmt) {
-  auto l = transform(stmt->lhs);
-  auto lc = l->getType()->getClass();
-  ExprPtr r = nullptr;
-
-  auto b = CAST(stmt->rhs, BinaryExpr);
-  if (b && b->inPlace) {
-    bool noReturn = false;
-    auto e =
-        transformBinary(b->lexpr, b->rexpr, b->op, true, stmt->isAtomic, &noReturn);
-    e->setType(forceUnify(stmt->rhs, e->getType()));
-    if (CAST(e, BinaryExpr)) { // decide later...
-      l->setType(forceUnify(e.get(), l->getType()));
-      resultStmt = N<UpdateStmt>(move(l), move(e), stmt->isAtomic);
-      return;
-    } else if (noReturn) { // Remove assignment, just use update stuff
-      resultStmt = N<ExprStmt>(move(e));
-      return;
-    } else {
-      r = move(e);
-    }
-  }
-  // detect min/max: a = min(a, ...) (not vice-versa...)
-
-  bool atomic = stmt->isAtomic;
-  const CallExpr *c;
-  if (atomic && l->getId() && (c = stmt->rhs->getCall()) &&
-      (c->expr->isId(".min") || c->expr->isId(".max")) && c->args.size() == 2 &&
-      c->args[0].value->isId(string(l->getId()->value))) {
-    auto pt = ctx->instantiateGeneric(getSrcInfo(), ctx->findInternal(".Ptr"), {lc});
-    auto rsh = transform(c->args[1].value);
-    auto rc = rsh->getType()->getClass();
-    if (auto m =
-            findBestCall(lc, format("__atomic_{}__", chop(c->expr->getId()->value)),
-                         {{"", pt}, {"", rc}})) {
-      resultStmt = transform(
-          N<ExprStmt>(N<CallExpr>(N<IdExpr>(m->name), N<PtrExpr>(move(l)), move(rsh))));
-      return;
-    }
-  }
-
-  if (!r)
-    r = transform(stmt->rhs);
-  auto rc = r->getType()->getClass();
-  if (atomic && lc && rc) { // maybe an atomic = ?
-    auto pt = ctx->instantiateGeneric(getSrcInfo(), ctx->findInternal(".Ptr"), {lc});
-    if (auto m = findBestCall(lc, "__atomic_xchg__", {{"", pt}, {"", rc}})) {
-      resultStmt = transform(
-          N<ExprStmt>(N<CallExpr>(N<IdExpr>(m->name), N<PtrExpr>(move(l)), move(r))));
-      return;
-    } else {
-      atomic = false;
-    }
-  } else if (lc && lc->name == ".Optional" && rc && rc->name != lc->name) {
-    r = transform(N<CallExpr>(N<IdExpr>(".Optional"), move(r)));
-  }
-  l->setType(forceUnify(r.get(), l->getType()));
-  resultStmt = N<UpdateStmt>(move(l), move(r), atomic);
-} // namespace ast
-
-void TypecheckVisitor::visit(const AssignMemberStmt *stmt) {
-  auto lh = transform(stmt->lhs);
-  auto rh = transform(stmt->rhs);
-  auto lc = lh->getType()->getClass();
-  auto rc = rh->getType()->getClass();
-
-  if (lc) {
-    auto mm = ctx->findMember(lc->name, stmt->member);
-    if (!mm && lc->name == ".Optional") {
-      resultStmt = transform(N<AssignMemberStmt>(
-          N<CallExpr>(N<IdExpr>(".unwrap"), clone(stmt->lhs)), stmt->member, move(rh)));
-      return;
-    }
-    if (!mm)
-      error("cannot find '{}'", stmt->member);
-
-    if (lc && lc->isRecord())
-      error("records are read-only ^ {} , {}", lc->toString(), lh->toString());
-
-    auto t = ctx->instantiate(getSrcInfo(), mm, lc.get());
-    lc = t->getClass();
-    if (lc && lc->name == ".Optional" && rc && rc->name != lc->name)
-      rh = transform(N<CallExpr>(N<IdExpr>(".Optional"), move(rh)));
-    forceUnify(t, rh->getType());
-  }
-
-  resultStmt = N<AssignMemberStmt>(move(lh), stmt->member, move(rh));
-}
-
-void TypecheckVisitor::visit(const ReturnStmt *stmt) {
-  auto n = ctx->bases.back().name;
-  if (stmt->expr) {
-    auto e = transform(stmt->expr);
-    auto &base = ctx->bases.back();
-
-    if (base.returnType) {
-      auto l = base.returnType->getClass();
-      auto r = e->getType()->getClass();
-      if (l && r && r->name != l->name) {
-        if (l->name == ".Optional") {
-          e = transform(N<CallExpr>(N<IdExpr>(".Optional"), move(e)));
-        }
-        // For now this only works if we already know that returnType is optional
-      }
-      forceUnify(e->getType(), base.returnType);
-    } else {
-      base.returnType = e->getType();
-    }
-
-    // HACK for return void in Partial.__call__
-    if (startswith(base.name, ".Partial.") && endswith(base.name, ".__call__")) {
-      auto c = e->getType()->getClass();
-      if (c && c->name == ".void") {
-        resultStmt = N<ExprStmt>(move(e));
-        return;
-      }
-    }
-    resultStmt = N<ReturnStmt>(move(e));
-  } else {
-    resultStmt = N<ReturnStmt>(nullptr);
-  }
-}
-
-void TypecheckVisitor::visit(const YieldStmt *stmt) {
-  types::TypePtr t = nullptr;
-  if (stmt->expr) {
-    auto e = transform(stmt->expr);
-    t = ctx->instantiateGeneric(e->getSrcInfo(), ctx->findInternal(".Generator"),
-                                {e->getType()});
-    resultStmt = N<YieldStmt>(move(e));
-  } else {
-    t = ctx->instantiateGeneric(stmt->getSrcInfo(), ctx->findInternal(".Generator"),
-                                {ctx->findInternal(".void")});
-    resultStmt = N<YieldStmt>(nullptr);
-  }
-  auto &base = ctx->bases.back();
-  if (base.returnType)
-    forceUnify(t, base.returnType);
-  else
-    base.returnType = t;
-}
-
-void TypecheckVisitor::visit(const DelStmt *stmt) {
-  auto expr = CAST(stmt->expr, IdExpr);
-  ctx->remove(expr->value);
-}
-
-void TypecheckVisitor::visit(const WhileStmt *stmt) {
-  resultStmt = N<WhileStmt>(transform(stmt->cond), transform(stmt->suite));
-}
-
-void TypecheckVisitor::visit(const ForStmt *stmt) {
-  auto iter = transform(stmt->iter);
-  TypePtr varType = ctx->addUnbound(stmt->var->getSrcInfo(), ctx->typecheckLevel);
-  if (!iter->getType()->getUnbound()) {
-    auto iterType = iter->getType()->getClass();
-    if (!iterType || iterType->name != ".Generator")
-      error(iter, "expected a generator");
-    forceUnify(varType, iterType->explicits[0].type);
-  }
-  ctx->addBlock();
-  auto i = CAST(stmt->var, IdExpr);
-  assert(i);
-  string varName = i->value;
-  ctx->add(TypecheckItem::Var, varName, varType);
-  resultStmt = N<ForStmt>(transform(stmt->var), move(iter), transform(stmt->suite));
-  ctx->popBlock();
-}
-
-void TypecheckVisitor::visit(const IfStmt *stmt) {
-  vector<IfStmt::If> ifs;
-  for (auto &i : stmt->ifs)
-    ifs.push_back({transform(i.cond), transform(i.suite)});
-  resultStmt = N<IfStmt>(move(ifs));
-=======
   return move(pat);
 }
 void TypecheckVisitor::defaultVisit(Pattern *e) {
   seqassert(false, "unexpected AST node {}", e->toString());
->>>>>>> a010c043
 }
 void TypecheckVisitor::visit(StarPattern *pat) {
   pat->type |= ctx->addUnbound(getSrcInfo(), ctx->typecheckLevel);
@@ -1166,827 +85,6 @@
   pat->type |= ctx->findInternal("bool");
   pat->done = true;
 }
-<<<<<<< HEAD
-
-void TypecheckVisitor::visit(const FunctionStmt *stmt) {
-  resultStmt = N<FunctionStmt>(stmt->name, nullptr, vector<Param>(), vector<Param>(),
-                               nullptr, map<string, string>(stmt->attributes));
-  bool isClassMember = in(stmt->attributes, ATTR_PARENT_CLASS);
-
-  if (auto t = ctx->findInVisited(stmt->name).second) {
-    // seeing these for the second time, realize them (not in the preamble though)
-    if (in(stmt->attributes, ATTR_BUILTIN) || in(stmt->attributes, ATTR_EXTERN_C)) {
-      if (!t->canRealize())
-        error("builtins and external functions must be realizable");
-      realizeFunc(ctx->instantiate(getSrcInfo(), t)->getFunc());
-    }
-    return;
-  }
-
-  auto &attributes = const_cast<FunctionStmt *>(stmt)->attributes;
-
-  ctx->addBlock();
-  auto explicits = parseGenerics(stmt->generics, ctx->typecheckLevel); // level down
-  vector<TypePtr> generics;
-  // Iterate parent!!!
-  if (isClassMember && in(attributes, ATTR_NOT_STATIC)) {
-    auto c = ctx->cache->classes[attributes[ATTR_PARENT_CLASS]].ast.get();
-    auto ct = ctx->find(attributes[ATTR_PARENT_CLASS])->type->getClass();
-    assert(ct);
-    for (int i = 0; i < c->generics.size(); i++) {
-      auto l = ct->explicits[i].type->getLink();
-      auto gt = make_shared<LinkType>(LinkType::Unbound, ct->explicits[i].id,
-                                      ctx->typecheckLevel - 1, nullptr, l->isStatic);
-      generics.push_back(gt);
-      ctx->add(TypecheckItem::Type, c->generics[i].name, gt, true, l->isStatic);
-    }
-  }
-  for (auto &i : stmt->generics)
-    generics.push_back(ctx->find(i.name)->getType());
-
-  ctx->typecheckLevel++;
-  vector<TypePtr> args;
-  if (stmt->ret) {
-    args.push_back(transformType(stmt->ret)->getType());
-  } else {
-    args.push_back(ctx->addUnbound(getSrcInfo(), ctx->typecheckLevel));
-    generics.push_back(args.back());
-  }
-  for (auto &a : stmt->args) {
-    args.push_back(a.type ? transformType(a.type)->getType()
-                          : ctx->addUnbound(getSrcInfo(), ctx->typecheckLevel));
-    if (!a.type)
-      generics.push_back(args.back());
-    ctx->add(TypecheckItem::Var, a.name, args.back());
-  }
-  ctx->typecheckLevel--;
-  for (auto &g : generics) { // Generalize generics
-    assert(g && g->getLink() && g->getLink()->kind != types::LinkType::Link);
-    if (g->getLink()->kind == LinkType::Unbound)
-      g->getLink()->kind = LinkType::Generic;
-  }
-  ctx->popBlock();
-
-  auto t = make_shared<FuncType>(
-      stmt->name,
-      ctx->findInternal(format(".Function.{}", stmt->args.size()))->getClass().get(),
-      args, explicits);
-
-  if (isClassMember && in(attributes, ATTR_NOT_STATIC)) {
-    auto val = ctx->find(attributes[ATTR_PARENT_CLASS]);
-    assert(val && val->getType());
-    t->parent = val->getType();
-  } else {
-    t->parent = ctx->bases[ctx->findBase(attributes[ATTR_PARENT_FUNCTION])].type;
-  }
-  if (isClassMember) {
-    auto &v = ctx->cache->classes[attributes[ATTR_PARENT_CLASS]]
-                  .methods[ctx->cache->reverseIdentifierLookup[stmt->name]];
-    bool found = false;
-    for (auto &i : v) {
-      if (i.name == stmt->name) {
-        i.type = t;
-        found = true;
-        break;
-      }
-    }
-    seqassert(found, "cannot find matching class method for {}", stmt->name);
-  }
-
-  t->setSrcInfo(stmt->getSrcInfo());
-  t = std::static_pointer_cast<FuncType>(t->generalize(ctx->typecheckLevel));
-  LOG_REALIZE("[stmt] added func {}: {} (base={}; parent={})", stmt->name,
-              t->toString(), ctx->getBase(), printParents(t->parent));
-
-  ctx->bases[ctx->findBase(attributes[ATTR_PARENT_FUNCTION])]
-      .visitedAsts[stmt->name] = {TypecheckItem::Func, t};
-  ctx->add(TypecheckItem::Func, stmt->name, t, false, false);
-}
-
-void TypecheckVisitor::visit(const ClassStmt *stmt) {
-  if (in(stmt->attributes, ATTR_GENERIC)) {
-    // bool isStatic = !stmt->attributes[ATTR_GENERIC].empty();
-    // auto tp = make_shared<LinkType>(LinkType::Generic, ctx->cache->unboundCount++,
-    // 0,
-    //                                 nullptr, isStatic);
-    // ctx->add(TypecheckItem::Type, stmt->name, tp, true, true, isStatic);
-    return;
-  }
-
-  if (ctx->findInVisited(stmt->name).second && !in(stmt->attributes, "extend"))
-    resultStmt = N<ClassStmt>(stmt->name, vector<Param>(), vector<Param>(),
-                              N<SuiteStmt>(), map<string, string>(stmt->attributes));
-  else
-    resultStmt = N<SuiteStmt>(parseClass(stmt));
-
-  if (in(stmt->attributes, "extend"))
-    ctx->extendEtape++;
-}
-
-vector<StmtPtr> TypecheckVisitor::parseClass(const ClassStmt *stmt) {
-  bool extension = in(stmt->attributes, "extend");
-
-  vector<StmtPtr> stmts;
-  stmts.push_back(N<ClassStmt>(stmt->name, vector<Param>(), vector<Param>(),
-                               N<SuiteStmt>(), map<string, string>(stmt->attributes)));
-
-  ClassTypePtr ct;
-  if (!extension) {
-    auto &attributes = const_cast<ClassStmt *>(stmt)->attributes;
-    ct = make_shared<ClassType>(stmt->name, stmt->isRecord(), vector<TypePtr>(),
-                                vector<Generic>(), nullptr);
-    if (in(stmt->attributes, "trait"))
-      ct->isTrait = true;
-    ct->setSrcInfo(stmt->getSrcInfo());
-    auto ctxi =
-        make_shared<TypecheckItem>(TypecheckItem::Type, ct, ctx->getBase(), true);
-    ctx->add(stmt->name, ctxi);
-    ctx->bases[ctx->findBase(attributes[ATTR_PARENT_FUNCTION])]
-        .visitedAsts[stmt->name] = {TypecheckItem::Type, ct};
-
-    ct->explicits = parseGenerics(stmt->generics, ctx->typecheckLevel);
-    ctx->typecheckLevel++;
-    for (auto ai = 0; ai < stmt->args.size(); ai++) {
-      // TODO: assert if t is generalized!
-      ctx->cache->classes[stmt->name].fields[ai].type =
-          transformType(stmt->args[ai].type)
-              ->getType()
-              ->generalize(ctx->typecheckLevel - 1);
-      if (stmt->isRecord())
-        ct->args.push_back(ctx->cache->classes[stmt->name].fields[ai].type);
-    }
-    ctx->typecheckLevel--;
-
-    for (auto &g : stmt->generics) {
-      auto val = ctx->find(g.name);
-      if (auto g = val->getType()) {
-        assert(g && g->getLink() && g->getLink()->kind != types::LinkType::Link);
-        if (g->getLink()->kind == LinkType::Unbound)
-          g->getLink()->kind = LinkType::Generic;
-      }
-      ctx->remove(g.name);
-    }
-
-    LOG_REALIZE("[class] {} (parent={})", ct->toString(), printParents(ct->parent));
-    for (auto &m : ctx->cache->classes[stmt->name].fields)
-      LOG_REALIZE("       - member: {}: {}", m.name, m.type->toString());
-  }
-
-  return stmts;
-}
-
-void TypecheckVisitor::visit(const StarPattern *pat) {
-  resultPattern = N<StarPattern>();
-  resultPattern->setType(
-      forceUnify(pat, ctx->addUnbound(getSrcInfo(), ctx->typecheckLevel)));
-}
-
-void TypecheckVisitor::visit(const IntPattern *pat) {
-  resultPattern = N<IntPattern>(pat->value);
-  resultPattern->setType(forceUnify(pat, ctx->findInternal(".int")));
-}
-
-void TypecheckVisitor::visit(const BoolPattern *pat) {
-  resultPattern = N<BoolPattern>(pat->value);
-  resultPattern->setType(forceUnify(pat, ctx->findInternal(".bool")));
-}
-
-void TypecheckVisitor::visit(const StrPattern *pat) {
-  resultPattern = N<StrPattern>(pat->value, pat->prefix);
-  if (pat->prefix == "s")
-    resultPattern->setType(forceUnify(pat, ctx->findInternal(".seq")));
-  else
-    resultPattern->setType(forceUnify(pat, ctx->findInternal(".str")));
-}
-
-void TypecheckVisitor::visit(const RangePattern *pat) {
-  resultPattern = N<RangePattern>(pat->start, pat->stop);
-  resultPattern->setType(forceUnify(pat, ctx->findInternal(".int")));
-}
-
-void TypecheckVisitor::visit(const TuplePattern *pat) {
-  auto p = N<TuplePattern>(transform(pat->patterns));
-  vector<TypePtr> types;
-  for (auto &pp : p->patterns)
-    types.push_back(pp->getType());
-  auto t = ctx->instantiateGeneric(
-      getSrcInfo(), ctx->findInternal(format(".Tuple.{}", types.size())), {types});
-  resultPattern = move(p);
-  resultPattern->setType(forceUnify(pat, t));
-}
-
-void TypecheckVisitor::visit(const ListPattern *pat) {
-  auto p = N<ListPattern>(transform(pat->patterns));
-  TypePtr t = ctx->addUnbound(getSrcInfo(), ctx->typecheckLevel);
-  for (auto &pp : p->patterns)
-    forceUnify(t, pp->getType());
-  t = ctx->instantiateGeneric(getSrcInfo(), ctx->findInternal(".List"), {t});
-  resultPattern = move(p);
-  resultPattern->setType(forceUnify(pat, t));
-}
-
-void TypecheckVisitor::visit(const OrPattern *pat) {
-  auto p = N<OrPattern>(transform(pat->patterns));
-  assert(p->patterns.size());
-  TypePtr t = p->patterns[0]->getType();
-  for (auto &pp : p->patterns)
-    forceUnify(t, pp->getType());
-  resultPattern = move(p);
-  resultPattern->setType(forceUnify(pat, t));
-}
-
-void TypecheckVisitor::visit(const WildcardPattern *pat) {
-  resultPattern = N<WildcardPattern>(pat->var);
-  auto t = forceUnify(pat, ctx->addUnbound(getSrcInfo(), ctx->typecheckLevel));
-  if (pat->var != "")
-    ctx->add(TypecheckItem::Var, pat->var, t);
-  resultPattern->setType(t);
-}
-
-void TypecheckVisitor::visit(const GuardedPattern *pat) {
-  auto p = N<GuardedPattern>(transform(pat->pattern), transform(pat->cond));
-  auto t = p->pattern->getType();
-  resultPattern = move(p);
-  resultPattern->setType(forceUnify(pat, t));
-}
-
-void TypecheckVisitor::visit(const BoundPattern *pat) {
-  auto p = N<BoundPattern>(pat->var, transform(pat->pattern));
-  auto t = p->pattern->getType();
-  ctx->add(TypecheckItem::Var, p->var, t);
-  resultPattern = move(p);
-  resultPattern->setType(forceUnify(pat, t));
-}
-
-/*******************************/
-
-StaticVisitor::StaticVisitor(map<string, types::Generic> &m)
-    : generics(m), evaluated(false), value(0) {}
-
-pair<bool, int> StaticVisitor::transform(const ExprPtr &e) {
-  StaticVisitor v(generics);
-  e->accept(v);
-  return {v.evaluated, v.evaluated ? v.value : -1};
-}
-
-void StaticVisitor::visit(const IdExpr *expr) {
-  auto val = generics.find(expr->value);
-  auto t = val->second.type->follow();
-  if (t->getLink()) {
-    evaluated = false;
-  } else {
-    assert(t->getStatic() && t->getStatic()->explicits.size() <= 1);
-    evaluated = t->canRealize();
-    if (evaluated)
-      value = t->getStatic()->getValue();
-  }
-}
-
-void StaticVisitor::visit(const IntExpr *expr) {
-  evaluated = true;
-  value = std::stoull(expr->value, nullptr, 0);
-}
-
-void StaticVisitor::visit(const UnaryExpr *expr) {
-  std::tie(evaluated, value) = transform(expr->expr);
-  if (evaluated) {
-    if (expr->op == "-")
-      value = -value;
-    else if (expr->op == "!")
-      value = !bool(value);
-    else
-      error(expr->getSrcInfo(), "not a static unary expression");
-  }
-}
-
-void StaticVisitor::visit(const IfExpr *expr) {
-  std::tie(evaluated, value) = transform(expr->cond);
-  // Note: both expressions must be evaluated at this time in order to capture
-  // all
-  //       unrealized variables (i.e. short-circuiting is not possible)
-  auto i = transform(expr->ifexpr);
-  auto e = transform(expr->elsexpr);
-  if (evaluated)
-    std::tie(evaluated, value) = value ? i : e;
-}
-
-void StaticVisitor::visit(const BinaryExpr *expr) {
-  std::tie(evaluated, value) = transform(expr->lexpr);
-  bool evaluated2;
-  int value2;
-  std::tie(evaluated2, value2) = transform(expr->rexpr);
-  evaluated &= evaluated2;
-  if (!evaluated)
-    return;
-  if (expr->op == "<")
-    value = value < value2;
-  else if (expr->op == "<=")
-    value = value <= value2;
-  else if (expr->op == ">")
-    value = value > value2;
-  else if (expr->op == ">=")
-    value = value >= value2;
-  else if (expr->op == "==")
-    value = value == value2;
-  else if (expr->op == "!=")
-    value = value != value2;
-  else if (expr->op == "&&")
-    value = value && value2;
-  else if (expr->op == "||")
-    value = value || value2;
-  else if (expr->op == "+")
-    value = value + value2;
-  else if (expr->op == "-")
-    value = value - value2;
-  else if (expr->op == "*")
-    value = value * value2;
-  else if (expr->op == "//") {
-    if (!value2)
-      error("division by zero");
-    value = value / value2;
-  } else if (expr->op == "%") {
-    if (!value2)
-      error("division by zero");
-    value = value % value2;
-  } else
-    error(expr->getSrcInfo(), "not a static binary expression");
-}
-
-string TypecheckVisitor::patchIfRealizable(TypePtr typ, bool isClass) {
-  if (typ->canRealize()) {
-    if (isClass) {
-      auto r = realizeType(typ->getClass());
-      forceUnify(typ, r);
-      return r->realizeString();
-    } else if (typ->getFunc()) {
-      auto r = realizeFunc(typ->getFunc());
-      return r->realizeString();
-    }
-  }
-  return "";
-}
-
-FuncTypePtr
-TypecheckVisitor::findBestCall(ClassTypePtr c, const string &member,
-                               const vector<pair<string, types::TypePtr>> &args,
-                               bool failOnMultiple, types::TypePtr retType) {
-  auto m = ctx->findMethod(c->name, member);
-  if (m.empty())
-    return nullptr;
-  if (m.size() == 1) // works
-    return m[0];
-
-  // TODO: For now, overloaded functions are only possible in magic methods
-  if (member.substr(0, 2) != "__" || member.substr(member.size() - 2) != "__")
-    error("overloaded non-magic method {} in {}", member, c->toString());
-
-  vector<pair<int, int>> scores;
-  for (int i = 0; i < m.size(); i++) {
-    auto mt = dynamic_pointer_cast<FuncType>(
-        ctx->instantiate(getSrcInfo(), m[i], c.get(), false));
-
-    vector<pair<string, TypePtr>> reorderedArgs;
-    int s;
-    if ((s = reorder(args, reorderedArgs, mt)) == -1)
-      continue;
-
-    for (int j = 0; j < reorderedArgs.size(); j++) {
-      auto mac = mt->args[j + 1]->getClass();
-      if (mac && mac->isTrait) // treat traits as generics
-        continue;
-      if (!reorderedArgs[j].second) // default arguments don't matter at all
-        continue;
-      auto ac = reorderedArgs[j].second->getClass();
-
-      Type::Unification us;
-      int u = reorderedArgs[j].second->unify(mt->args[j + 1], us);
-      us.undo();
-      if (u < 0) {
-        if (mac && mac->name == ".Optional" && ac && ac->name != mac->name) { // wrap
-          int u = reorderedArgs[j].second->unify(mac->explicits[0].type, us);
-          us.undo();
-          if (u >= 0) {
-            s += u + 2;
-            continue;
-          }
-        }
-        if (ac && ac->name == ".Optional" && mac && ac->name != mac->name) { // unwrap
-          int u = ac->explicits[0].type->unify(mt->args[j + 1], us);
-          us.undo();
-          if (u >= 0) {
-            s += u;
-            continue;
-          }
-        }
-        s = -1;
-        break;
-      } else {
-        s += u + 3;
-      }
-    }
-    if (retType) {
-      Type::Unification us;
-      int u = retType->unify(mt->args[0], us);
-      us.undo();
-      s = u < 0 ? -1 : s + u;
-    }
-    if (s >= 0)
-      scores.push_back({s, i});
-  }
-  if (!scores.size()) {
-    return nullptr;
-  }
-  sort(scores.begin(), scores.end(), std::greater<pair<int, int>>());
-  if (failOnMultiple) {
-    // for (int i = 1; i < scores.size(); i++)
-    //   if (scores[i].first == scores[0].first)
-    //     // return nullptr;
-    //     compilationWarning(format("multiple choices for magic call, selected
-    //     {}",
-    //                               (*m)[scores[0].second]->canonicalName),
-    //                        getSrcInfo().file, getSrcInfo().line);
-    //   else
-    //     break;
-  }
-  return m[scores[0].second];
-}
-
-vector<types::Generic> TypecheckVisitor::parseGenerics(const vector<Param> &generics,
-                                                       int level) {
-  auto genericTypes = vector<types::Generic>();
-  for (auto &g : generics) {
-    assert(!g.name.empty());
-    auto tp = ctx->addUnbound(getSrcInfo(), level, true, bool(g.type));
-    genericTypes.push_back(
-        {g.name, tp->generalize(level), ctx->cache->unboundCount - 1, clone(g.deflt)});
-    LOG_REALIZE("[generic] {} -> {} {}", g.name, tp->toString(), bool(g.type));
-    ctx->add(TypecheckItem::Type, g.name, tp, true, bool(g.type));
-    /*auto tg = ctx->find(g.name)->type;
-    assert(tg->getLink() && tg->getLink()->kind == LinkType::Generic);
-    genericTypes.emplace_back(
-        types::Generic{g.name, tg, tg->getLink()->id, clone(g.deflt)});
-    //    LOG_REALIZE("[generic] {} -> {} {}", g.name, tg->toString(), bool(g.type));
-    ctx->add(TypecheckItem::Type, g.name,
-             make_shared<LinkType>(LinkType::Unbound, tg->getLink()->id, level,
-    nullptr, tg->getLink()->isStatic), false, true, tg->getLink()->isStatic);*/
-  }
-  return genericTypes;
-}
-
-void TypecheckVisitor::addFunctionGenerics(FuncTypePtr t) {
-  int pi = 0;
-  for (auto p = t->parent; p; pi++) {
-    if (auto y = p->getFunc()) {
-      for (auto &g : y->explicits)
-        if (auto s = g.type->getStatic())
-          ctx->add(TypecheckItem::Type, g.name, s, false, true);
-        else if (!g.name.empty())
-          ctx->add(TypecheckItem::Type, g.name, g.type);
-      p = y->parent;
-    } else {
-      auto c = p->getClass();
-      assert(c);
-      for (auto &g : c->explicits)
-        if (auto s = g.type->getStatic())
-          ctx->add(TypecheckItem::Type, g.name, s, false, true);
-        else if (!g.name.empty())
-          ctx->add(TypecheckItem::Type, g.name, g.type);
-      p = c->parent;
-    }
-  }
-  for (auto &g : t->explicits)
-    if (auto s = g.type->getStatic())
-      ctx->add(TypecheckItem::Type, g.name, s, false, true);
-    else if (!g.name.empty())
-      ctx->add(TypecheckItem::Type, g.name, g.type);
-}
-
-types::TypePtr TypecheckVisitor::realizeFunc(types::TypePtr tt) {
-  auto t = tt->getFunc();
-  assert(t && t->canRealize());
-  try {
-    auto it = ctx->cache->functions[t->name].realizations.find(t->realizeString());
-    if (it != ctx->cache->functions[t->name].realizations.end()) {
-      forceUnify(t, it->second.type);
-      return it->second.type;
-    }
-
-    int depth = 1;
-    for (auto p = t->parent; p;) {
-      if (auto f = p->getFunc()) {
-        depth++;
-        p = f->parent;
-      } else {
-        p = p->getClass()->parent;
-      }
-    }
-    auto oldBases = vector<TypeContext::RealizationBase>(ctx->bases.begin() + depth,
-                                                         ctx->bases.end());
-    while (ctx->bases.size() > depth)
-      ctx->bases.pop_back();
-
-    if (startswith(t->name, ".Tuple.") &&
-        (endswith(t->name, ".__iter__") || endswith(t->name, ".__getitem__"))) {
-      auto u = t->args[1]->getClass();
-      string s;
-      for (auto &a : u->args) {
-        if (s.empty())
-          s = a->realizeString();
-        else if (s != a->realizeString())
-          error("cannot iterate a heterogenous tuple");
-      }
-    }
-
-    LOG_TYPECHECK("[realize] fn {} -> {} : base {} ; depth = {}", t->name,
-                  t->realizeString(), ctx->getBase(), depth);
-    ctx->addBlock();
-    ctx->typecheckLevel++;
-    ctx->bases.push_back({t->name, t, t->args[0]});
-    auto *ast = ctx->cache->functions[t->name].ast.get();
-    addFunctionGenerics(t);
-    // There is no AST linked to internal functions, so just ignore them
-    bool isInternal = in(ast->attributes, ATTR_INTERNAL);
-    isInternal |= ast->suite == nullptr;
-    if (!isInternal)
-      for (int i = 1; i < t->args.size(); i++) {
-        assert(t->args[i] && !t->args[i]->getUnbounds().size());
-        ctx->add(TypecheckItem::Var, ast->args[i - 1].name,
-                 make_shared<LinkType>(t->args[i]));
-      }
-
-    // Need to populate funcRealization in advance to make recursive functions
-    // viable
-    ctx->cache->functions[t->name].realizations[t->realizeString()] = {t, nullptr};
-    ctx->bases[0].visitedAsts[t->realizeString()] = {TypecheckItem::Func,
-                                                     t}; // realizations go to the top
-    // ctx->getRealizations()->realizationLookup[t->realizeString()] = name;
-
-    StmtPtr realized = nullptr;
-    if (!isInternal) {
-      ctx->typecheckLevel++;
-      auto oldIter = ctx->iteration;
-      ctx->iteration = 0;
-      realized = realizeBlock(ast->suite);
-      ctx->iteration = oldIter;
-      ctx->typecheckLevel--;
-
-      if (!ast->ret && t->args[0]->getUnbound())
-        forceUnify(t->args[0], ctx->findInternal(".void"));
-      // if (stmt->)
-      // forceUnify(t->args[0], ctx->bases.back().returnType ?
-      // ctx->bases.back().returnType : ctx->findInternal(".void"));
-    }
-    assert(t->args[0]->getClass() && t->args[0]->getClass()->canRealize());
-    realizeType(t->args[0]->getClass());
-    assert(ast->args.size() == t->args.size() - 1);
-    vector<Param> args;
-    for (auto &i : ast->args)
-      args.emplace_back(Param{i.name, nullptr, nullptr});
-
-    LOG_REALIZE("done with {}", t->realizeString());
-    ctx->cache->functions[t->name].realizations[t->realizeString()].ast =
-        Nx<FunctionStmt>(ast, t->realizeString(), nullptr, vector<Param>(), move(args),
-                         move(realized), map<string, string>(ast->attributes));
-    ctx->bases.pop_back();
-    ctx->popBlock();
-    ctx->typecheckLevel--;
-
-    ctx->bases.insert(ctx->bases.end(), oldBases.begin(), oldBases.end());
-
-    return t;
-  } catch (exc::ParserException &e) {
-    e.trackRealize(fmt::format("{} (arguments {})", t->name, t->toString()),
-                   getSrcInfo());
-    throw;
-  }
-}
-
-types::TypePtr TypecheckVisitor::realizeType(types::TypePtr tt) {
-  auto t = tt->getClass();
-  assert(t && t->canRealize());
-  types::TypePtr ret = nullptr;
-  try {
-    auto it = ctx->cache->classes[t->name].realizations.find(t->realizeString());
-    if (it != ctx->cache->classes[t->name].realizations.end()) {
-      ret = it->second.type;
-      goto end;
-    }
-
-    LOG_REALIZE("[realize] ty {} -> {}", t->name, t->realizeString());
-    ctx->bases[0].visitedAsts[t->realizeString()] = {TypecheckItem::Type,
-                                                     t}; // realizations go to the top
-    ctx->cache->classes[t->name].realizations[t->realizeString()] = {t, {}};
-    ret = t;
-    goto end;
-  } catch (exc::ParserException &e) {
-    e.trackRealize(t->toString(), getSrcInfo());
-    throw;
-  }
-end:
-  // Check if all members are initialized
-  if (ctx->cache->classes[t->name].realizations[t->realizeString()].fields.empty()) {
-    for (auto &m : ctx->cache->classes[t->name].fields)
-      if (!m.type)
-        return ret;
-    for (auto &m : ctx->cache->classes[t->name].fields) {
-      auto mt = ctx->instantiate(t->getSrcInfo(), m.type, t.get());
-      LOG_REALIZE("- member: {} -> {}: {}", m.name, m.type->toString(), mt->toString());
-      assert(mt->getClass() && mt->getClass()->canRealize());
-      ctx->cache->classes[t->name].realizations[t->realizeString()].fields.emplace_back(
-          m.name, realizeType(mt->getClass()));
-    }
-  }
-  return ret;
-}
-
-StmtPtr TypecheckVisitor::realizeBlock(const StmtPtr &stmt, bool keepLast) {
-  if (!stmt)
-    return nullptr;
-  StmtPtr result = nullptr;
-
-  // We keep running typecheck transformations until there are no more unbound
-  // types. It is assumed that the unbound count will decrease in each
-  // iteration--- if not, the program cannot be type-checked.
-  // TODO: this can be probably optimized one day...
-  int minUnbound = ctx->cache->unboundCount;
-  for (int iter = 0, prevSize = INT_MAX;; iter++, ctx->iteration++) {
-    ctx->addBlock();
-    if (keepLast) // reset extendCount in whole code loop
-      ctx->extendEtape = 0;
-    result = TypecheckVisitor(ctx).transform(result ? result : stmt);
-
-    int newUnbounds = 0;
-    set<types::TypePtr> newActiveUnbounds;
-    for (auto i = ctx->activeUnbounds.begin(); i != ctx->activeUnbounds.end();) {
-      auto l = (*i)->getLink();
-      assert(l);
-      if (l->kind == LinkType::Unbound) {
-        newActiveUnbounds.insert(*i);
-        if (l->id >= minUnbound)
-          newUnbounds++;
-      }
-      ++i;
-    }
-    ctx->activeUnbounds = newActiveUnbounds;
-
-    ctx->popBlock();
-    if (ctx->activeUnbounds.empty() || !newUnbounds) {
-      break;
-    } else {
-
-      if (newUnbounds >= prevSize) {
-        TypePtr fu = nullptr;
-        int count = 0;
-        for (auto &ub : ctx->activeUnbounds)
-          if (ub->getLink()->id >= minUnbound) {
-            // Attempt to use default generics here
-            // TODO: this is awfully inefficient way to do it
-            // if (ctx->...)
-            if (!fu)
-              fu = ub;
-            LOG_TYPECHECK("[realizeBlock] dangling {} @ {}", ub->toString(),
-                          ub->getSrcInfo());
-            count++;
-          }
-        error(fu, "cannot resolve {} unbound variables", count);
-      }
-      prevSize = newUnbounds;
-    }
-    LOG_TYPECHECK("=========================== {}",
-                  ctx->bases.back().type ? ctx->bases.back().type->toString() : "-");
-  }
-  // Last pass; TODO: detect if it is needed...
-  ctx->addBlock();
-  LOG_TYPECHECK("=========================== {}",
-                ctx->bases.back().type ? ctx->bases.back().type->toString() : "-");
-  result = TypecheckVisitor(ctx).transform(result);
-  if (!keepLast)
-    ctx->popBlock();
-  return result;
-}
-
-int TypecheckVisitor::reorder(const vector<pair<string, TypePtr>> &args,
-                              vector<pair<string, TypePtr>> &reorderedArgs,
-                              types::FuncTypePtr f) {
-  vector<int> argIndex;
-  for (int i = 0; i < int(f->args.size()) - 1; i++)
-    argIndex.push_back(i);
-  string knownTypes;
-
-  bool namesStarted = false;
-  unordered_map<string, TypePtr> namedArgs;
-  for (int i = 0; i < args.size(); i++) {
-    if (args[i].first == "" && namesStarted)
-      error("unnamed argument after a named argument");
-    namesStarted |= args[i].first != "";
-    if (args[i].first == "")
-      reorderedArgs.push_back({"", args[i].second});
-    else if (namedArgs.find(args[i].first) == namedArgs.end())
-      namedArgs[args[i].first] = args[i].second;
-    else
-      return -1;
-  }
-
-  if (reorderedArgs.size() + namedArgs.size() != argIndex.size())
-    return -1;
-
-  int score = reorderedArgs.size() * 2;
-
-  FunctionStmt *ast = ctx->cache->functions[f->name].ast.get();
-  seqassert(ast, "AST not accessible for {}", f->name);
-  for (int i = 0, ra = reorderedArgs.size(); i < argIndex.size(); i++) {
-    if (i >= ra) {
-      assert(ast);
-      auto it = namedArgs.find(ast->args[argIndex[i]].name);
-      if (it != namedArgs.end()) {
-        reorderedArgs.push_back({"", it->second});
-        namedArgs.erase(it);
-        score += 2;
-      } else if (ast->args[i].deflt) {
-        if (ast->args[argIndex[i]].type) {
-          reorderedArgs.push_back({"", f->args[argIndex[i] + 1]});
-        } else { // TODO: does this even work? any dangling issues?
-          // auto t = simplify(tmp->args[argIndex[i]].deflt);
-          reorderedArgs.push_back({"", nullptr}); // really does not matter
-        }
-        score += 1;
-      } else {
-        return -1;
-      }
-    }
-  }
-  return score;
-}
-
-string TypecheckVisitor::generatePartialStub(const string &mask,
-                                             const string &oldMask) {
-  auto typeName = fmt::format(".Partial.{}", mask);
-  if (ctx->cache->variardics.find(typeName) == ctx->cache->variardics.end()) {
-    ctx->cache->variardics.insert(typeName);
-
-    vector<Param> generics, args, missingArgs;
-    vector<ExprPtr> genericNames, callArgs;
-    args.emplace_back(Param{".ptr", nullptr, nullptr});
-    missingArgs.push_back(Param{"self", nullptr, nullptr});
-    for (int i = 0; i <= mask.size(); i++) {
-      genericNames.push_back(N<IdExpr>(format("T{}", i)));
-      generics.push_back(Param{format("T{}", i), nullptr, nullptr});
-      if (i && mask[i - 1] == '1') {
-        args.push_back(Param{format(".a{0}", i), N<IdExpr>(format("T{}", i)), nullptr});
-        callArgs.push_back(N<DotExpr>(N<IdExpr>("self"), format(".a{0}", i)));
-      } else if (i && mask[i - 1] == '0') {
-        missingArgs.push_back(
-            Param{format("a{0}", i), N<IdExpr>(format("T{}", i)), nullptr});
-        callArgs.push_back(N<IdExpr>(format("a{0}", i)));
-      }
-    }
-    args[0].type = N<IndexExpr>(N<IdExpr>(format("Function", mask.size())),
-                                N<TupleExpr>(move(genericNames)));
-    StmtPtr func =
-        N<FunctionStmt>("__call__", N<IdExpr>("T0"), vector<Param>{}, move(missingArgs),
-                        N<ReturnStmt>(N<CallExpr>(N<DotExpr>(N<IdExpr>("self"), ".ptr"),
-                                                  move(callArgs))),
-                        vector<string>{});
-    StmtPtr stmt = make_unique<ClassStmt>(
-        typeName, move(generics), move(args), move(func),
-        vector<string>{ATTR_TUPLE, "no_total_ordering", "no_pickle", "no_container",
-                       "no_python"});
-
-    stmt = SimplifyVisitor::apply(ctx->cache->imports[STDLIB_IMPORT].ctx, stmt,
-                                  FILE_GENERATED);
-    stmt = TypecheckVisitor(ctx).transform(stmt);
-    prependStmts->push_back(move(stmt));
-  }
-
-  if (oldMask.empty())
-    return typeName + ".__new__";
-
-  auto fnName = format("{}.__new_{}_{}__", typeName, oldMask, mask);
-  if (!ctx->find(fnName)) {
-    vector<Param> args;
-    vector<ExprPtr> newArgs;
-    args.push_back(Param{"p", nullptr, nullptr});
-    newArgs.push_back(N<DotExpr>(N<IdExpr>("p"), ".ptr"));
-    for (int i = 0; i < mask.size(); i++) {
-      if (mask[i] == '1' && oldMask[i] == '0') {
-        args.push_back(Param{format("a{}", i), nullptr, nullptr});
-        newArgs.push_back(N<IdExpr>(format("a{}", i)));
-      } else if (oldMask[i] == '1') {
-        newArgs.push_back(N<DotExpr>(N<IdExpr>("p"), format(".a{}", i + 1)));
-      }
-    }
-    ExprPtr callee = N<DotExpr>(N<IdExpr>(typeName), "__new__");
-    StmtPtr stmt = make_unique<FunctionStmt>(
-        fnName, nullptr, vector<Param>{}, move(args),
-        N<SuiteStmt>(N<ReturnStmt>(N<CallExpr>(move(callee), move(newArgs)))),
-        vector<string>{});
-    stmt = SimplifyVisitor::apply(ctx->cache->imports[STDLIB_IMPORT].ctx, stmt,
-                                  FILE_GENERATED);
-    stmt = TypecheckVisitor(ctx).transform(stmt);
-    prependStmts->push_back(move(stmt));
-  }
-  return fnName;
-=======
 void TypecheckVisitor::visit(StrPattern *pat) {
   pat->type |= ctx->findInternal(pat->prefix == "s" ? "seq" : "str");
   pat->done = true;
@@ -2043,7 +141,6 @@
   pat->type |= pat->pattern->type;
   pat->done = pat->pattern->done;
   ctx->add(TypecheckItem::Var, pat->var, pat->type);
->>>>>>> a010c043
 }
 
 } // namespace ast
