--- conflicted
+++ resolved
@@ -82,14 +82,6 @@
   void popLoop() { loops.pop_back(); }
   seq::ir::Flow *getLoop() const { return loops.back(); }
 
-<<<<<<< HEAD
-  //  void initJIT();
-  //  void execJIT(string varName = "", seq::Expr *varExpr = nullptr);
-
-  seq::ir::types::Type *realizeType(types::ClassTypePtr t);
-
-=======
->>>>>>> a010c043
 public:
   seq::ir::Func *getBase() const { return bases[topBaseIndex]; }
   seq::ir::SeriesFlow *getSeries() const { return series[topBlockIndex]; }
