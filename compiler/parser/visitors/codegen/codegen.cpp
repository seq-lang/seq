--- conflicted
+++ resolved
@@ -35,11 +35,7 @@
 }
 
 CodegenVisitor::CodegenVisitor(shared_ptr<CodegenContext> ctx)
-<<<<<<< HEAD
     : ctx(move(ctx)), result() {}
-=======
-    : ctx(move(ctx)), resultExpr(nullptr), resultStmt(nullptr) {}
->>>>>>> d8ac667d
 
 ValuePtr CodegenVisitor::transform(const ExprPtr &expr) {
   CodegenVisitor v(ctx);
@@ -61,7 +57,6 @@
   return move(v.result);
 }
 
-<<<<<<< HEAD
 IRModulePtr CodegenVisitor::apply(shared_ptr<Cache> cache, StmtPtr stmts) {
   auto &module = cache->module;
   auto *main = module->Nr<ir::BodiedFunc>(module->getVoidRetAndArgFuncType(), "main");
@@ -71,14 +66,6 @@
   main->setBody(FlowPtr(block));
 
   auto ctx = make_shared<CodegenContext>(cache, block, main);
-=======
-seq::SeqModule *CodegenVisitor::apply(shared_ptr<Cache> cache, StmtPtr stmts) {
-  auto module = cache->module;
-  module->setFileName("");
-  auto block = module->getBlock();
-  auto ctx =
-      make_shared<CodegenContext>(cache, block, (seq::BaseFunc *)module, nullptr);
->>>>>>> d8ac667d
 
   for (auto &ff : cache->classes)
     for (auto &f : ff.second.realizations) {
@@ -421,13 +408,9 @@
     ctx->popSeries();
     ctx->popScope();
   }
-<<<<<<< HEAD
 
   ctx->getSeries()->push_back(ctx->getModule()->Nxs<IfFlow>(
       stmt, transform(stmt->ifs[0].cond), move(trueSeries), move(falseSeries)));
-=======
-  resultStmt = r;
->>>>>>> d8ac667d
 }
 
 void CodegenVisitor::visit(TryStmt *stmt) {
@@ -587,18 +570,13 @@
   }
 }
 
-<<<<<<< HEAD
 std::unique_ptr<ir::SeriesFlow> CodegenVisitor::newScope(const seq::SrcObject *s,
                                                          std::string name) {
   return ctx->getModule()->Nxs<SeriesFlow>(s, std::move(name));
-=======
+}
+
 void CodegenVisitor::visit(ClassStmt *stmt) {}
 
-seq::types::Type *CodegenVisitor::realizeType(types::ClassType *t) {
-  auto i = ctx->find(t->getClass()->realizeString());
-  seqassert(i, "type {} not realized", t->toString());
-  return i->getType();
->>>>>>> d8ac667d
 }
 
 } // namespace ast
