#include "util/fmt/format.h"
#include <memory>
#include <sstream>
#include <stack>
#include <string>
#include <tuple>
#include <unordered_map>
#include <vector>

#include "parser/ast.h"
#include "parser/common.h"
#include "parser/visitors/codegen/codegen.h"
#include "parser/visitors/codegen/codegen_ctx.h"

using fmt::format;
using std::function;
using std::get;
using std::make_unique;
using std::move;
using std::stack;
using std::unique_ptr;
using std::vector;

using namespace seq::ir;

namespace seq {
namespace ast {

void CodegenVisitor::defaultVisit(Expr *n) {
  seqassert(false, "invalid node {}", n->toString());
}

void CodegenVisitor::defaultVisit(Stmt *n) {
  seqassert(false, "invalid node {}", n->toString());
}

void CodegenVisitor::defaultVisit(Pattern *n) {
  seqassert(false, "invalid node {}", n->toString());
}

CodegenVisitor::CodegenVisitor(shared_ptr<CodegenContext> ctx)
    : ctx(move(ctx)), result() {}

ValuePtr CodegenVisitor::transform(const ExprPtr &expr) {
  CodegenVisitor v(ctx);
  v.setSrcInfo(expr->getSrcInfo());
  expr->accept(v);
  return move(v.result);
}

seq::ir::types::Type *CodegenVisitor::realizeType(types::ClassTypePtr t) {
  auto i = ctx->types.find(t->getClass()->realizeString());
  assert(i != ctx->types.end());
  return i->second;
}

ValuePtr CodegenVisitor::transform(const StmtPtr &stmt) {
  CodegenVisitor v(ctx);
  v.setSrcInfo(stmt->getSrcInfo());
  stmt->accept(v);
  return move(v.result);
}

IRModulePtr CodegenVisitor::apply(shared_ptr<Cache> cache, StmtPtr stmts) {
  auto *module = new IRModule("module");
  auto *main = module->Nr<ir::BodiedFunc>(module->getVoidRetAndArgFuncType(), "main");
  module->setMainFunc(FuncPtr(main));

<<<<<<< HEAD
  auto *block = module->Nr<SeriesFlow>("body");
  main->setBody(FlowPtr(block));

  auto ctx = make_shared<CodegenContext>(cache, block, main);

  // Now add all realization stubs
  for (auto &ff : cache->classes)
    for (auto &f : ff.second.realizations) {
      auto t = ctx->realizeType(f.second.type->getClass());
      ctx->addType(f.first, t);
    }
=======
seq::SeqModule *CodegenVisitor::apply(shared_ptr<Cache> cache, StmtPtr stmts) {
  auto module = cache->module;
  module->setFileName("");
  auto block = module->getBlock();
  auto ctx =
      make_shared<CodegenContext>(cache, block, (seq::BaseFunc *)module, nullptr);

  for (auto &ff : cache->classes)
    for (auto &f : ff.second.realizations) {
      //      LOG("[codegen] add {} -> {} | {}", f.first,
      //      f.second.type->realizeString(),
      //          f.second.llvm->getName());
      ctx->addType(f.first, f.second.llvm);
    }
  // Now add all realization stubs
>>>>>>> a010c043
  for (auto &ff : cache->functions)
    for (auto &f : ff.second.realizations) {
      auto t = f.second.type;
      assert(t);
      auto ast = cache->functions[ff.first].ast.get();
      if (in(ast->attributes, ATTR_INTERNAL)) {
<<<<<<< HEAD
        vector<ir::types::Type *> types;
=======
        vector<seq::types::Type *> types;
>>>>>>> a010c043
        auto p = t->parent;
        assert(in(ast->attributes, ATTR_PARENT_CLASS));
        if (!in(ast->attributes, ATTR_NOT_STATIC)) { // hack for non-generic types
          for (auto &x :
               ctx->cache->classes[ast->attributes[ATTR_PARENT_CLASS]].realizations) {
            if (startswith(t->realizeString(), x.first)) {
              p = x.second.type;
              break;
            }
          }
        }
        seqassert(p && p->getClass(), "parent must be set ({}) for {}; parent={}",
                  p ? p->toString() : "-", t->toString(),
                  ast->attributes[ATTR_PARENT_CLASS]);
<<<<<<< HEAD
        ir::types::Type *typ = ctx->realizeType(p->getClass()->getClass());
        int startI = 1;
        if (!ast->args.empty() && ast->args[0].name == "self")
          startI = 2;
        for (int i = startI; i < t->args.size(); i++)
          types.push_back(ctx->realizeType(t->args[i]->getClass()));
=======
        seq::types::Type *typ = ctx->find(p->getClass()->realizeString())->getType();
        int startI = 1;
        if (!ast->args.empty() &&
            ctx->cache->reverseIdentifierLookup[ast->args[0].name] == "self")
          startI = 2;
        for (int i = startI; i < t->args.size(); i++)
          types.push_back(ctx->find(t->args[i]->realizeString())->getType());
>>>>>>> a010c043

        auto names = split(ast->name, '.');
        auto name = names.back();
        if (std::isdigit(name[0])) // TODO: get rid of this hack
          name = names[names.size() - 2];
        LOG_REALIZE("[codegen] generating internal fn {} -> {}", ast->name, name);
<<<<<<< HEAD
        auto fn = module->Nr<seq::ir::InternalFunc>(module->getVoidRetAndArgFuncType(),
                                                    ast->name);
        fn->setParentType(typ);
        ctx->functions[f.first] = {fn, false};
        module->push_back(VarPtr(fn));
      } else if (in(ast->attributes, "llvm")) {
        auto fn = module->Nr<seq::ir::LLVMFunc>(module->getVoidRetAndArgFuncType(),
                                                ast->name);
        ctx->functions[f.first] = {fn, false};
        module->push_back(VarPtr(fn));
      } else if (in(ast->attributes, ".c")) {
        auto fn = module->Nr<seq::ir::ExternalFunc>(module->getVoidRetAndArgFuncType(),
                                                    ast->name);
        ctx->functions[f.first] = {fn, false};
        module->push_back(VarPtr(fn));
      } else {
        auto fn = module->Nr<seq::ir::BodiedFunc>(module->getVoidRetAndArgFuncType(),
                                                  ast->name);
        ctx->functions[f.first] = {fn, false};

        if (in(ast->attributes, "builtin")) {
          fn->setBuiltin();
        }

        module->push_back(VarPtr(fn));
      }
      ctx->addFunc(f.first, ctx->functions[f.first].first);
    }

=======
        ctx->functions[f.first] = {typ->findMagic(name, types), true};
      } else if (in(ast->attributes, "llvm")) {
        auto fn = new seq::LLVMFunc();
        fn->setName(f.first);
        ctx->functions[f.first] = {fn, false};
      } else {
        auto fn = new seq::Func();
        fn->setName(f.first);
        ctx->functions[f.first] = {fn, false};
      }
      ctx->addFunc(f.first, ctx->functions[f.first].first);
    }
>>>>>>> a010c043
  CodegenVisitor(ctx).transform(stmts);

  return IRModulePtr(module);
}

<<<<<<< HEAD
void CodegenVisitor::visit(const BoolExpr *expr) {
  result = ctx->getModule()->Nxs<BoolConstant>(
      expr, expr->value, ctx->realizeType(expr->getType()->getClass()));
}

void CodegenVisitor::visit(const IntExpr *expr) {
  result = ctx->getModule()->Nxs<IntConstant>(
      expr, expr->intValue, ctx->realizeType(expr->getType()->getClass()));
}

void CodegenVisitor::visit(const FloatExpr *expr) {
  result = ctx->getModule()->Nxs<FloatConstant>(
      expr, expr->value, ctx->realizeType(expr->getType()->getClass()));
}

void CodegenVisitor::visit(const StringExpr *expr) {
  result = ctx->getModule()->Nxs<StringConstant>(
      expr, expr->value, ctx->realizeType(expr->getType()->getClass()));
}

void CodegenVisitor::visit(const IdExpr *expr) {
  auto *module = ctx->getModule();

  auto val = ctx->find(expr->value);
  seqassert(val, "cannot find '{}'", expr->value);
  // TODO: this makes no sense: why setAtomic on temporary expr?
  // if (var->isGlobal() && var->getBase() == ctx->getBase() &&
  //     ctx->hasFlag("atomic"))
  //   dynamic_cast<seq::VarExpr *>(i->getExpr())->setAtomic();

  if (auto *v = val->getVar())
    result = module->Nxs<VarValue>(expr, v);
  else if (auto *f = val->getFunc())
    result = module->Nxs<VarValue>(expr, f);
  else
    assert(false);
}

void CodegenVisitor::visit(const IfExpr *expr) {
  result = ctx->getModule()->Nxs<TernaryInstr>(
      expr, transform(expr->cond), transform(expr->ifexpr), transform(expr->elsexpr));
=======
void CodegenVisitor::visit(BoolExpr *expr) {
  resultExpr = new seq::BoolExpr(expr->value);
}

void CodegenVisitor::visit(IntExpr *expr) {
  resultExpr = new seq::IntExpr(expr->intValue);
}

void CodegenVisitor::visit(FloatExpr *expr) {
  resultExpr = new seq::FloatExpr(expr->value);
}

void CodegenVisitor::visit(StringExpr *expr) {
  resultExpr = new seq::StrExpr(expr->value);
}

void CodegenVisitor::visit(IdExpr *expr) {
  auto val = ctx->find(expr->value);
  seqassert(val, "cannot find '{}'", expr->value);
  if (auto v = val->getVar())
    resultExpr = new seq::VarExpr(v);
  else if (auto f = val->getFunc())
    resultExpr = new seq::FuncExpr(f);
  else
    resultExpr = new seq::TypeExpr(val->getType());
}

void CodegenVisitor::visit(BinaryExpr *expr) {
  assert(expr->op == "&&" || expr->op == "||");
  auto op = expr->op == "&&" ? ShortCircuitExpr::AND : ShortCircuitExpr::OR;
  resultExpr =
      new seq::ShortCircuitExpr(op, transform(expr->lexpr), transform(expr->rexpr));
}

void CodegenVisitor::visit(IfExpr *expr) {
  resultExpr = new seq::CondExpr(transform(expr->cond), transform(expr->ifexpr),
                                 transform(expr->elsexpr));
}

void CodegenVisitor::visit(PipeExpr *expr) {
  vector<seq::Expr *> exprs{transform(expr->items[0].expr)};
  vector<seq::types::Type *> inTypes{realizeType(expr->inTypes[0]->getClass().get())};
  for (int i = 1; i < expr->items.size(); i++) {
    auto e = CAST(expr->items[i].expr, CallExpr);
    assert(e);

    auto pfn = transform(e->expr);
    vector<seq::Expr *> items(e->args.size(), nullptr);
    vector<string> names(e->args.size(), "");
    vector<seq::types::Type *> partials(e->args.size(), nullptr);
    for (int ai = 0; ai < e->args.size(); ai++)
      if (!CAST(e->args[ai].value, EllipsisExpr)) {
        items[ai] = transform(e->args[ai].value);
        partials[ai] = realizeType(e->args[ai].value->getType()->getClass().get());
      }
    auto p = new seq::PartialCallExpr(pfn, items, names);
    p->setType(seq::types::PartialFuncType::get(pfn->getType(), partials));

    exprs.push_back(p);
    inTypes.push_back(realizeType(expr->inTypes[i]->getClass().get()));
  }
  auto p = new seq::PipeExpr(exprs);
  p->setIntermediateTypes(inTypes);
  for (int i = 0; i < expr->items.size(); i++)
    if (expr->items[i].op == "||>")
      p->setParallel(i);
  resultExpr = p;
>>>>>>> a010c043
}

void CodegenVisitor::visit(CallExpr *expr) {
  auto lhs = transform(expr->expr);
  vector<ValuePtr> items;
  for (auto &&i : expr->args) {
    if (CAST(i.value, EllipsisExpr))
      assert(false);
    else
      items.push_back(transform(i.value));
  }
  result = ctx->getModule()->Nxs<CallInstr>(expr, transform(expr->expr), move(items));
}

void CodegenVisitor::visit(StackAllocExpr *expr) {
  auto c = expr->typeExpr->getType()->getClass();
  assert(c);
  result = ctx->getModule()->Nxs<StackAllocInstr>(
      expr, ctx->realizeType(expr->getType()->getClass()), transform(expr->expr));
}
<<<<<<< HEAD

void CodegenVisitor::visit(const DotExpr *expr) {
  auto *module = ctx->getModule();
  result = module->Nxs<ExtractInstr>(expr, transform(expr->expr), expr->member);
}

void CodegenVisitor::visit(const PtrExpr *expr) {
  auto i = CAST(expr->expr, IdExpr);
  assert(i);
  auto var = i->value;
  auto val = ctx->find(var, true);
  assert(val && val->getVar());

  result = ctx->getModule()->Nxs<PointerValue>(expr, val->getVar());
}

void CodegenVisitor::visit(const YieldExpr *expr) {
  result = ctx->getModule()->Nxs<YieldInInstr>(
      expr, ctx->realizeType(expr->getType()->getClass()));
}

void CodegenVisitor::visit(const StmtExpr *expr) {
  ctx->addScope();

  auto bodySeries = newScope(expr, "body");
  ctx->addSeries(bodySeries.get());
  for (auto &s : expr->stmts) {
    transform(s);
  }
  ctx->popSeries();
  result =
      ctx->getModule()->Nxs<FlowInstr>(expr, move(bodySeries), transform(expr->expr));

  ctx->popScope();
=======
void CodegenVisitor::visit(DotExpr *expr) {
  resultExpr = new seq::GetElemExpr(transform(expr->expr), expr->member);
}

void CodegenVisitor::visit(PtrExpr *expr) {
  auto e = CAST(expr->expr, IdExpr);
  assert(e);
  auto v = ctx->find(e->value, true)->getVar();
  assert(v);
  resultExpr = new seq::VarPtrExpr(v);
}

void CodegenVisitor::visit(YieldExpr *expr) {
  resultExpr = new seq::YieldExpr(ctx->getBase());
}

void CodegenVisitor::visit(StmtExpr *expr) {
  vector<seq::Stmt *> stmts;
  function<void(const vector<StmtPtr> &)> traverse = [&](const vector<StmtPtr> &vss) {
    for (auto &s : vss) {
      if (auto ss = CAST(s, SuiteStmt))
        traverse(ss->stmts);
      else if (auto ss = transform(s, false))
        stmts.push_back(ss);
    }
  };
  traverse(expr->stmts);
  resultExpr = new seq::StmtExpr(stmts, transform(expr->expr));
>>>>>>> a010c043
}

void CodegenVisitor::visit(SuiteStmt *stmt) {
  for (auto &s : stmt->stmts)
    transform(s);
}

void CodegenVisitor::visit(PassStmt *stmt) {}

<<<<<<< HEAD
void CodegenVisitor::visit(const BreakStmt *stmt) {
  auto *module = ctx->getModule();
  ctx->getSeries()->push_back(module->Nxs<BreakInstr>(stmt, ctx->getLoop()));
}

void CodegenVisitor::visit(const ContinueStmt *stmt) {
  auto *module = ctx->getModule();
  ctx->getSeries()->push_back(module->Nxs<ContinueInstr>(stmt, ctx->getLoop()));
}

void CodegenVisitor::visit(const ExprStmt *stmt) {
  ctx->getSeries()->push_back(transform(stmt->expr));
=======
void CodegenVisitor::visit(BreakStmt *stmt) { resultStmt = new seq::Break(); }

void CodegenVisitor::visit(ContinueStmt *stmt) { resultStmt = new seq::Continue(); }

void CodegenVisitor::visit(ExprStmt *stmt) {
  resultStmt = new seq::ExprStmt(transform(stmt->expr));
>>>>>>> a010c043
}

void CodegenVisitor::visit(AssignStmt *stmt) {
  /// TODO: atomic operations & JIT
  auto i = CAST(stmt->lhs, IdExpr);
  assert(i);
  auto var = i->value;

  auto *module = ctx->getModule();

  if (!stmt->rhs) {
<<<<<<< HEAD
    if (var == ".__argv__") {
      if (!module->getArgVar())
        module->setArgVar(
            module->Nx<ir::Var>(module->getArrayType(module->getStringType()), "argv"));
      ctx->addVar(var, module->getArgVar());
    } else {
      auto *newVar = module->Nrs<ir::Var>(
          stmt, ctx->realizeType(stmt->lhs->getType()->getClass()), var);
      if (in(ctx->cache->globals, var)) {
        ctx->getModule()->push_back(wrap(newVar));
      } else {
        ctx->getBase()->push_back(wrap(newVar));
      }
      ctx->addVar(var, newVar, in(ctx->cache->globals, var));
=======
    if (var == "__argv__")
      ctx->addVar(var, ctx->getModule()->getArgVar());
    else {
      //      LOG("{} . {}", var, stmt->lhs->getType()->getClass()->toString());
      auto varStmt = new seq::VarStmt(
          nullptr, realizeType(stmt->lhs->getType()->getClass().get()));
      if (in(ctx->cache->globals, var))
        varStmt->getVar()->setGlobal();
      varStmt->getVar()->setType(realizeType(stmt->lhs->getType()->getClass().get()));
      ctx->addVar(var, varStmt->getVar());
      resultStmt = varStmt;
>>>>>>> a010c043
    }
  } else if (stmt->rhs->isType()) {
    // ctx->addType(var, realizeType(stmt->rhs->getType()->getClass()));
  } else {
<<<<<<< HEAD
    auto *newVar = module->Nrs<ir::Var>(
        stmt, ctx->realizeType(stmt->rhs->getType()->getClass()), var);
    if (in(ctx->cache->globals, var)) {
      ctx->getModule()->push_back(wrap(newVar));
    } else {
      ctx->getBase()->push_back(wrap(newVar));
    }
    ctx->addVar(var, newVar, var[0] == '.');
    ctx->getSeries()->push_back(
        module->Nxs<AssignInstr>(stmt, newVar, transform(stmt->rhs)));
  }
}

void CodegenVisitor::visit(const AssignMemberStmt *stmt) {
  auto *module = ctx->getModule();
  ctx->getSeries()->push_back(module->Nxs<InsertInstr>(
      stmt, transform(stmt->lhs), stmt->member, transform(stmt->rhs)));
=======
    auto varStmt = new seq::VarStmt(transform(stmt->rhs), nullptr);
    if (in(ctx->cache->globals, var))
      varStmt->getVar()->setGlobal();
    varStmt->getVar()->setType(realizeType(stmt->rhs->getType()->getClass().get()));
    ctx->addVar(var, varStmt->getVar());
    resultStmt = varStmt;
  }
}

void CodegenVisitor::visit(AssignMemberStmt *stmt) {
  resultStmt =
      new seq::AssignMember(transform(stmt->lhs), stmt->member, transform(stmt->rhs));
>>>>>>> a010c043
}

void CodegenVisitor::visit(UpdateStmt *stmt) {
  auto i = CAST(stmt->lhs, IdExpr);
  assert(i);
  auto var = i->value;
  auto val = ctx->find(var, true);
  assert(val && val->getVar());

  auto *module = ctx->getModule();
  ctx->getSeries()->push_back(
      module->Nxs<AssignInstr>(stmt, val->getVar(), transform(stmt->rhs)));
}

void CodegenVisitor::visit(DelStmt *stmt) {
  auto expr = CAST(stmt->expr, IdExpr);
  assert(expr);
  auto v = ctx->find(expr->value, true)->getVar();
  assert(v);
  ctx->remove(expr->value);
}

<<<<<<< HEAD
void CodegenVisitor::visit(const ReturnStmt *stmt) {
  auto *module = ctx->getModule();
  ValuePtr value;
  if (stmt->expr)
    value = transform(stmt->expr);

  ctx->getSeries()->push_back(module->Nxs<ReturnInstr>(stmt, move(value)));
}

void CodegenVisitor::visit(const YieldStmt *stmt) {
  auto *module = ctx->getModule();
  ValuePtr value;
  if (stmt->expr)
    value = transform(stmt->expr);

  ctx->getSeries()->push_back(module->Nxs<YieldInstr>(stmt, move(value)));

  ctx->getBase()->setGenerator();
}

void CodegenVisitor::visit(const WhileStmt *stmt) {
  auto loop = ctx->getModule()->Nxs<WhileFlow>(stmt, transform(stmt->cond),
                                               newScope(stmt, "body"));

  ctx->addLoop(loop.get());
  ctx->addScope();
  ctx->addSeries(cast<SeriesFlow>(loop->getBody()));
=======
void CodegenVisitor::visit(ReturnStmt *stmt) {
  if (!stmt->expr) {
    resultStmt = new seq::Return(nullptr);
  } else {
    auto ret = new seq::Return(transform(stmt->expr));
    resultStmt = ret;
  }
}

void CodegenVisitor::visit(YieldStmt *stmt) {
  auto ret = new seq::Yield(stmt->expr ? transform(stmt->expr) : nullptr);
  ctx->getBase()->setGenerator();
  resultStmt = ret;
}

void CodegenVisitor::visit(WhileStmt *stmt) {
  auto r = new seq::While(transform(stmt->cond));
  ctx->addBlock(r->getBlock());
>>>>>>> a010c043
  transform(stmt->suite);
  ctx->popSeries();
  ctx->popScope();
  ctx->popLoop();

  ctx->getSeries()->push_back(move(loop));
}

<<<<<<< HEAD
void CodegenVisitor::visit(const ForStmt *stmt) {
  auto *module = ctx->getModule();

  auto varId = CAST(stmt->var, IdExpr);
  auto *resVar = module->Nrs<ir::Var>(
      stmt, ctx->realizeType(varId->getType()->getClass()), varId->value);
  ctx->getBase()->push_back(wrap(resVar));

  auto bodySeries = newScope(stmt, "body");
  auto loop = ctx->getModule()->Nxs<ForFlow>(stmt, transform(stmt->iter),
                                             move(bodySeries), resVar);
  ctx->addLoop(loop.get());
  ctx->addScope();
  ctx->addVar(varId->value, resVar);

  ctx->addSeries(cast<SeriesFlow>(loop->getBody()));
=======
void CodegenVisitor::visit(ForStmt *stmt) {
  auto r = new seq::For(transform(stmt->iter));
  string forVar;
  ctx->addBlock(r->getBlock());
  auto expr = CAST(stmt->var, IdExpr);
  assert(expr);
  ctx->addVar(expr->value, r->getVar());
  r->getVar()->setType(realizeType(expr->getType()->getClass().get()));
>>>>>>> a010c043
  transform(stmt->suite);
  ctx->popSeries();
  ctx->popScope();
  ctx->popLoop();

  ctx->getSeries()->push_back(move(loop));
}

<<<<<<< HEAD
void CodegenVisitor::visit(const IfStmt *stmt) {
  auto trueSeries = newScope(stmt, "ifstmt_true");
  ctx->addScope();
  ctx->addSeries(trueSeries.get());
  transform(stmt->ifs[0].suite);
  ctx->popSeries();
  ctx->popScope();

  unique_ptr<SeriesFlow> falseSeries;
  if (stmt->ifs.size() > 1) {
    falseSeries = newScope(stmt, "ifstmt_false");
    ctx->addScope();
    ctx->addSeries(falseSeries.get());
    transform(stmt->ifs[1].suite);
    ctx->popSeries();
    ctx->popScope();
=======
void CodegenVisitor::visit(IfStmt *stmt) {
  auto r = new seq::If();
  for (auto &i : stmt->ifs) {
    ctx->addBlock(i.cond ? r->addCond(transform(i.cond)) : r->addElse());
    transform(i.suite);
    ctx->popBlock();
  }
  resultStmt = r;
}

void CodegenVisitor::visit(MatchStmt *stmt) {
  auto m = new seq::Match();
  m->setValue(transform(stmt->what));
  for (auto ci = 0; ci < stmt->cases.size(); ci++) {
    string varName;
    seq::Var *var = nullptr;
    seq::Pattern *pat;
    if (auto p = CAST(stmt->patterns[ci], BoundPattern)) {
      ctx->addBlock();
      auto boundPat = new seq::BoundPattern(transform(p->pattern));
      var = boundPat->getVar();
      varName = p->var;
      pat = boundPat;
      ctx->popBlock();
    } else {
      ctx->addBlock();
      pat = transform(stmt->patterns[ci]);
      ctx->popBlock();
    }
    ctx->addBlock(m->addCase(pat));
    transform(stmt->cases[ci]);
    if (var)
      ctx->addVar(varName, var);
    ctx->popBlock();
>>>>>>> a010c043
  }

  ctx->getSeries()->push_back(ctx->getModule()->Nxs<IfFlow>(
      stmt, transform(stmt->ifs[0].cond), move(trueSeries), move(falseSeries)));
}

<<<<<<< HEAD
void CodegenVisitor::visit(const TryStmt *stmt) {
  auto bodySeries = newScope(stmt, "body");
  ctx->addScope();
  ctx->addSeries(bodySeries.get());
=======
void CodegenVisitor::visit(TryStmt *stmt) {
  auto r = new seq::TryCatch();
  auto oldTryCatch = ctx->tryCatch;
  ctx->tryCatch = r;
  ctx->addBlock(r->getBlock());
>>>>>>> a010c043
  transform(stmt->suite);
  ctx->popSeries();
  ctx->popScope();

  unique_ptr<SeriesFlow> finallySeries;
  if (stmt->finally) {
    finallySeries = newScope(stmt, "finally");
    ctx->addScope();
    ctx->addSeries(finallySeries.get());
    transform(stmt->finally);
    ctx->popSeries();
    ctx->popScope();
  }

  auto newTc = Nx<TryCatchFlow>(stmt, move(bodySeries), move(finallySeries));

  for (auto &c : stmt->catches) {
    auto catchBody = newScope(stmt, "catch");
    auto *excType = c.exc ? ctx->realizeType(c.exc->getType()->getClass()) : nullptr;

    ctx->addScope();

    ir::Var *catchVar = nullptr;
    if (!c.var.empty()) {
      catchVar = ctx->getModule()->Nrs<ir::Var>(stmt, excType, c.var);
      ctx->addVar(c.var, catchVar);
      ctx->getBase()->push_back(wrap(catchVar));
    }

    ctx->addSeries(catchBody.get());
    transform(c.suite);
    ctx->popSeries();

    ctx->popScope();

    newTc->push_back(TryCatchFlow::Catch(move(catchBody), excType, catchVar));
  }

  ctx->getSeries()->push_back(move(newTc));
}

<<<<<<< HEAD
void CodegenVisitor::visit(const ThrowStmt *stmt) {
  ctx->getSeries()->push_back(Nx<ThrowInstr>(stmt, transform(stmt->expr)));
}

void CodegenVisitor::visit(const FunctionStmt *stmt) {
=======
void CodegenVisitor::visit(ThrowStmt *stmt) {
  resultStmt = new seq::Throw(transform(stmt->expr));
}

void CodegenVisitor::visit(FunctionStmt *stmt) {
>>>>>>> a010c043
  for (auto &real : ctx->cache->functions[stmt->name].realizations) {
    auto &fp = ctx->functions[real.first];
    if (fp.second)
      continue;
    fp.second = true;

    const auto &ast = real.second.ast;
    assert(ast);

    vector<string> names;
<<<<<<< HEAD
    vector<seq::ir::types::Type *> types;
    auto t = real.second.type;
    for (int i = 1; i < t->args.size(); i++) {
      types.push_back(ctx->realizeType(t->args[i]->getClass()));
      names.push_back(ast->args[i - 1].name);
=======
    vector<seq::types::Type *> types;
    auto t = real.second.type;
    for (int i = 1; i < t->args.size(); i++) {
      types.push_back(realizeType(t->args[i]->getClass().get()));
      names.push_back(ctx->cache->reverseIdentifierLookup[ast->args[i - 1].name]);
>>>>>>> a010c043
    }

    LOG_REALIZE("[codegen] generating fn {}", real.first);
    if (in(stmt->attributes, "llvm")) {
      auto *f = cast<ir::LLVMFunc>(fp.first);
      assert(f);
      f->realize(cast<ir::types::FuncType>(ctx->realizeType(t->getClass())), names);

      // auto s = CAST(tmp->suite, SuiteStmt);
      // assert(s && s->stmts.size() == 1)
      auto c = ast->suite->firstInBlock();
      assert(c);
      auto e = c->getExpr();
      assert(e);
      auto sp = CAST(e->expr, StringExpr);
      assert(sp);

      std::vector<ir::LLVMFunc::LLVMLiteral> literals;
      auto &ss = ast->suite->getSuite()->stmts;
      for (int i = 1; i < ss.size(); i++) {
        auto &ex = ss[i]->getExpr()->expr;
        if (auto ei = ex->getInt()) { // static expr
          literals.emplace_back(ei->intValue);
        } else {
          seqassert(ex->isType() && ex->getType(), "invalid LLVM type argument");
          literals.emplace_back(ctx->realizeType(ex->getType()->getClass()));
        }
      }

      std::istringstream sin(sp->value);
      string l, declare, code;
      bool isDeclare = true;
      vector<string> lines;
      while (std::getline(sin, l)) {
        string lp = l;
        ltrim(lp);
        rtrim(lp);
        if (isDeclare && !startswith(lp, "declare ")) {
          bool isConst = lp.find("private constant") != string::npos;
          if (!isConst) {
            isDeclare = false;
            if (!lp.empty() && lp.back() != ':')
              lines.push_back("entry:");
          }
        }
        if (isDeclare)
          declare += lp + "\n";
        else
          lines.push_back(l);
      }
      f->setLLVMBody(join(lines, "\n"));
      f->setLLVMDeclarations(move(declare));
      f->setLLVMLiterals(move(literals));
    } else {
      auto *f = cast<ir::Func>(fp.first);
      assert(f);
      f->setSrcInfo(getSrcInfo());
      //      if (!ctx->isToplevel())
      //        f->p
      ctx->addScope();

      f->realize(cast<ir::types::FuncType>(ctx->realizeType(t->getClass())), names);
      f->setAttribute(kFuncAttribute, make_unique<FuncAttribute>(ast->attributes));
      for (auto &a : ast->attributes) {
        if (a.first == "atomic")
          ctx->setFlag("atomic");
      }
<<<<<<< HEAD
      if (in(ast->attributes, ".c")) {
        auto *external = cast<ir::ExternalFunc>(f);
        assert(external);
        external->setUnmangledName(ctx->cache->reverseIdentifierLookup[stmt->name]);
      } else if (!in(ast->attributes, "internal")) {
        for (auto &arg : names) {
          auto var = cast<ir::Var>(f->getArgVar(arg));
          assert(var);
          ctx->addVar(arg, var);
        }
        auto body = newScope(stmt, "body");
        ctx->addSeries(body.get(), f);
=======
      if (in(ast->attributes, ATTR_EXTERN_C)) {
        auto newName = ctx->cache->reverseIdentifierLookup[stmt->name];
        f->setName(newName);
        f->setExternal();
      } else {
        auto oldTryCatch = ctx->tryCatch;
        ctx->tryCatch = nullptr;
        for (int i = 0; i < names.size(); i++)
          ctx->addVar(ast->args[i].name, f->getArgVar(names[i]));
>>>>>>> a010c043
        transform(ast->suite);
        ctx->popSeries();

        auto *bodied = cast<ir::BodiedFunc>(f);
        assert(bodied);

        bodied->setBody(move(body));
      }
      ctx->popScope();
    }
  }
} // namespace tmp

void CodegenVisitor::visit(ClassStmt *stmt) {
  // visitMethods(ctx->getRealizations()->getCanonicalName(stmt->getSrcInfo()));
}

<<<<<<< HEAD
std::unique_ptr<ir::SeriesFlow> CodegenVisitor::newScope(const seq::SrcObject *s,
                                                         std::string name) {
  return ctx->getModule()->Nxs<SeriesFlow>(s, std::move(name));
=======
void CodegenVisitor::visit(StarPattern *pat) { resultPattern = new seq::StarPattern(); }

void CodegenVisitor::visit(IntPattern *pat) {
  resultPattern = new seq::IntPattern(pat->value);
}

void CodegenVisitor::visit(BoolPattern *pat) {
  resultPattern = new seq::BoolPattern(pat->value);
}

void CodegenVisitor::visit(StrPattern *pat) {
  if (pat->prefix == "s")
    resultPattern = new seq::SeqPattern(pat->value);
  else
    resultPattern = new seq::StrPattern(pat->value);
}

void CodegenVisitor::visit(RangePattern *pat) {
  resultPattern = new seq::RangePattern(pat->start, pat->stop);
}

void CodegenVisitor::visit(TuplePattern *pat) {
  vector<seq::Pattern *> pp;
  for (auto &p : pat->patterns)
    pp.push_back(transform(p));
  resultPattern = new seq::RecordPattern(move(pp));
}

void CodegenVisitor::visit(ListPattern *pat) {
  vector<seq::Pattern *> pp;
  for (auto &p : pat->patterns)
    pp.push_back(transform(p));
  resultPattern = new seq::ArrayPattern(move(pp));
}

void CodegenVisitor::visit(OrPattern *pat) {
  vector<seq::Pattern *> pp;
  for (auto &p : pat->patterns)
    pp.push_back(transform(p));
  resultPattern = new seq::OrPattern(move(pp));
}

void CodegenVisitor::visit(WildcardPattern *pat) {
  auto p = new seq::Wildcard();
  if (!pat->var.empty())
    ctx->addVar(pat->var, p->getVar());
  p->getVar()->setType(realizeType(pat->getType()->getClass().get()));
  resultPattern = p;
}

void CodegenVisitor::visit(GuardedPattern *pat) {
  resultPattern =
      new seq::GuardedPattern(transform(pat->pattern), transform(pat->cond));
}

seq::types::Type *CodegenVisitor::realizeType(types::ClassType *t) {
  auto i = ctx->find(t->getClass()->realizeString());
  seqassert(i, "type {} not realized", t->toString());
  return i->getType();
>>>>>>> a010c043
}

} // namespace ast
} // namespace seq<|MERGE_RESOLUTION|>--- conflicted
+++ resolved
@@ -62,29 +62,14 @@
 }
 
 IRModulePtr CodegenVisitor::apply(shared_ptr<Cache> cache, StmtPtr stmts) {
-  auto *module = new IRModule("module");
+  auto &module = cache->module;
   auto *main = module->Nr<ir::BodiedFunc>(module->getVoidRetAndArgFuncType(), "main");
   module->setMainFunc(FuncPtr(main));
 
-<<<<<<< HEAD
   auto *block = module->Nr<SeriesFlow>("body");
   main->setBody(FlowPtr(block));
 
   auto ctx = make_shared<CodegenContext>(cache, block, main);
-
-  // Now add all realization stubs
-  for (auto &ff : cache->classes)
-    for (auto &f : ff.second.realizations) {
-      auto t = ctx->realizeType(f.second.type->getClass());
-      ctx->addType(f.first, t);
-    }
-=======
-seq::SeqModule *CodegenVisitor::apply(shared_ptr<Cache> cache, StmtPtr stmts) {
-  auto module = cache->module;
-  module->setFileName("");
-  auto block = module->getBlock();
-  auto ctx =
-      make_shared<CodegenContext>(cache, block, (seq::BaseFunc *)module, nullptr);
 
   for (auto &ff : cache->classes)
     for (auto &f : ff.second.realizations) {
@@ -93,19 +78,15 @@
       //          f.second.llvm->getName());
       ctx->addType(f.first, f.second.llvm);
     }
+    
   // Now add all realization stubs
->>>>>>> a010c043
   for (auto &ff : cache->functions)
     for (auto &f : ff.second.realizations) {
       auto t = f.second.type;
       assert(t);
       auto ast = cache->functions[ff.first].ast.get();
       if (in(ast->attributes, ATTR_INTERNAL)) {
-<<<<<<< HEAD
         vector<ir::types::Type *> types;
-=======
-        vector<seq::types::Type *> types;
->>>>>>> a010c043
         auto p = t->parent;
         assert(in(ast->attributes, ATTR_PARENT_CLASS));
         if (!in(ast->attributes, ATTR_NOT_STATIC)) { // hack for non-generic types
@@ -120,29 +101,20 @@
         seqassert(p && p->getClass(), "parent must be set ({}) for {}; parent={}",
                   p ? p->toString() : "-", t->toString(),
                   ast->attributes[ATTR_PARENT_CLASS]);
-<<<<<<< HEAD
-        ir::types::Type *typ = ctx->realizeType(p->getClass()->getClass());
-        int startI = 1;
-        if (!ast->args.empty() && ast->args[0].name == "self")
-          startI = 2;
-        for (int i = startI; i < t->args.size(); i++)
-          types.push_back(ctx->realizeType(t->args[i]->getClass()));
-=======
-        seq::types::Type *typ = ctx->find(p->getClass()->realizeString())->getType();
+        
+        seq::ir::types::Type *typ = ctx->find(p->getClass()->realizeString())->getType();
         int startI = 1;
         if (!ast->args.empty() &&
             ctx->cache->reverseIdentifierLookup[ast->args[0].name] == "self")
           startI = 2;
         for (int i = startI; i < t->args.size(); i++)
           types.push_back(ctx->find(t->args[i]->realizeString())->getType());
->>>>>>> a010c043
 
         auto names = split(ast->name, '.');
         auto name = names.back();
         if (std::isdigit(name[0])) // TODO: get rid of this hack
           name = names[names.size() - 2];
         LOG_REALIZE("[codegen] generating internal fn {} -> {}", ast->name, name);
-<<<<<<< HEAD
         auto fn = module->Nr<seq::ir::InternalFunc>(module->getVoidRetAndArgFuncType(),
                                                     ast->name);
         fn->setParentType(typ);
@@ -172,47 +144,32 @@
       ctx->addFunc(f.first, ctx->functions[f.first].first);
     }
 
-=======
-        ctx->functions[f.first] = {typ->findMagic(name, types), true};
-      } else if (in(ast->attributes, "llvm")) {
-        auto fn = new seq::LLVMFunc();
-        fn->setName(f.first);
-        ctx->functions[f.first] = {fn, false};
-      } else {
-        auto fn = new seq::Func();
-        fn->setName(f.first);
-        ctx->functions[f.first] = {fn, false};
-      }
-      ctx->addFunc(f.first, ctx->functions[f.first].first);
-    }
->>>>>>> a010c043
   CodegenVisitor(ctx).transform(stmts);
 
-  return IRModulePtr(module);
-}
-
-<<<<<<< HEAD
-void CodegenVisitor::visit(const BoolExpr *expr) {
+  return move(module);
+}
+
+void CodegenVisitor::visit(BoolExpr *expr) {
   result = ctx->getModule()->Nxs<BoolConstant>(
-      expr, expr->value, ctx->realizeType(expr->getType()->getClass()));
-}
-
-void CodegenVisitor::visit(const IntExpr *expr) {
+      expr, expr->value, realizeType(expr->getType()->getClass()));
+}
+
+void CodegenVisitor::visit(IntExpr *expr) {
   result = ctx->getModule()->Nxs<IntConstant>(
-      expr, expr->intValue, ctx->realizeType(expr->getType()->getClass()));
-}
-
-void CodegenVisitor::visit(const FloatExpr *expr) {
+      expr, expr->intValue, realizeType(expr->getType()->getClass()));
+}
+
+void CodegenVisitor::visit(FloatExpr *expr) {
   result = ctx->getModule()->Nxs<FloatConstant>(
-      expr, expr->value, ctx->realizeType(expr->getType()->getClass()));
-}
-
-void CodegenVisitor::visit(const StringExpr *expr) {
+      expr, expr->value, realizeType(expr->getType()->getClass()));
+}
+
+void CodegenVisitor::visit(StringExpr *expr) {
   result = ctx->getModule()->Nxs<StringConstant>(
-      expr, expr->value, ctx->realizeType(expr->getType()->getClass()));
-}
-
-void CodegenVisitor::visit(const IdExpr *expr) {
+      expr, expr->value, realizeType(expr->getType()->getClass()));
+}
+
+void CodegenVisitor::visit(IdExpr *expr) {
   auto *module = ctx->getModule();
 
   auto val = ctx->find(expr->value);
@@ -230,78 +187,9 @@
     assert(false);
 }
 
-void CodegenVisitor::visit(const IfExpr *expr) {
+void CodegenVisitor::visit(IfExpr *expr) {
   result = ctx->getModule()->Nxs<TernaryInstr>(
       expr, transform(expr->cond), transform(expr->ifexpr), transform(expr->elsexpr));
-=======
-void CodegenVisitor::visit(BoolExpr *expr) {
-  resultExpr = new seq::BoolExpr(expr->value);
-}
-
-void CodegenVisitor::visit(IntExpr *expr) {
-  resultExpr = new seq::IntExpr(expr->intValue);
-}
-
-void CodegenVisitor::visit(FloatExpr *expr) {
-  resultExpr = new seq::FloatExpr(expr->value);
-}
-
-void CodegenVisitor::visit(StringExpr *expr) {
-  resultExpr = new seq::StrExpr(expr->value);
-}
-
-void CodegenVisitor::visit(IdExpr *expr) {
-  auto val = ctx->find(expr->value);
-  seqassert(val, "cannot find '{}'", expr->value);
-  if (auto v = val->getVar())
-    resultExpr = new seq::VarExpr(v);
-  else if (auto f = val->getFunc())
-    resultExpr = new seq::FuncExpr(f);
-  else
-    resultExpr = new seq::TypeExpr(val->getType());
-}
-
-void CodegenVisitor::visit(BinaryExpr *expr) {
-  assert(expr->op == "&&" || expr->op == "||");
-  auto op = expr->op == "&&" ? ShortCircuitExpr::AND : ShortCircuitExpr::OR;
-  resultExpr =
-      new seq::ShortCircuitExpr(op, transform(expr->lexpr), transform(expr->rexpr));
-}
-
-void CodegenVisitor::visit(IfExpr *expr) {
-  resultExpr = new seq::CondExpr(transform(expr->cond), transform(expr->ifexpr),
-                                 transform(expr->elsexpr));
-}
-
-void CodegenVisitor::visit(PipeExpr *expr) {
-  vector<seq::Expr *> exprs{transform(expr->items[0].expr)};
-  vector<seq::types::Type *> inTypes{realizeType(expr->inTypes[0]->getClass().get())};
-  for (int i = 1; i < expr->items.size(); i++) {
-    auto e = CAST(expr->items[i].expr, CallExpr);
-    assert(e);
-
-    auto pfn = transform(e->expr);
-    vector<seq::Expr *> items(e->args.size(), nullptr);
-    vector<string> names(e->args.size(), "");
-    vector<seq::types::Type *> partials(e->args.size(), nullptr);
-    for (int ai = 0; ai < e->args.size(); ai++)
-      if (!CAST(e->args[ai].value, EllipsisExpr)) {
-        items[ai] = transform(e->args[ai].value);
-        partials[ai] = realizeType(e->args[ai].value->getType()->getClass().get());
-      }
-    auto p = new seq::PartialCallExpr(pfn, items, names);
-    p->setType(seq::types::PartialFuncType::get(pfn->getType(), partials));
-
-    exprs.push_back(p);
-    inTypes.push_back(realizeType(expr->inTypes[i]->getClass().get()));
-  }
-  auto p = new seq::PipeExpr(exprs);
-  p->setIntermediateTypes(inTypes);
-  for (int i = 0; i < expr->items.size(); i++)
-    if (expr->items[i].op == "||>")
-      p->setParallel(i);
-  resultExpr = p;
->>>>>>> a010c043
 }
 
 void CodegenVisitor::visit(CallExpr *expr) {
@@ -320,16 +208,15 @@
   auto c = expr->typeExpr->getType()->getClass();
   assert(c);
   result = ctx->getModule()->Nxs<StackAllocInstr>(
-      expr, ctx->realizeType(expr->getType()->getClass()), transform(expr->expr));
-}
-<<<<<<< HEAD
-
-void CodegenVisitor::visit(const DotExpr *expr) {
+      expr, realizeType(expr->getType()->getClass()), transform(expr->expr));
+}
+
+void CodegenVisitor::visit(DotExpr *expr) {
   auto *module = ctx->getModule();
   result = module->Nxs<ExtractInstr>(expr, transform(expr->expr), expr->member);
 }
 
-void CodegenVisitor::visit(const PtrExpr *expr) {
+void CodegenVisitor::visit(PtrExpr *expr) {
   auto i = CAST(expr->expr, IdExpr);
   assert(i);
   auto var = i->value;
@@ -339,12 +226,12 @@
   result = ctx->getModule()->Nxs<PointerValue>(expr, val->getVar());
 }
 
-void CodegenVisitor::visit(const YieldExpr *expr) {
+void CodegenVisitor::visit(YieldExpr *expr) {
   result = ctx->getModule()->Nxs<YieldInInstr>(
-      expr, ctx->realizeType(expr->getType()->getClass()));
-}
-
-void CodegenVisitor::visit(const StmtExpr *expr) {
+      expr, realizeType(expr->getType()->getClass()));
+}
+
+void CodegenVisitor::visit(StmtExpr *expr) {
   ctx->addScope();
 
   auto bodySeries = newScope(expr, "body");
@@ -357,36 +244,6 @@
       ctx->getModule()->Nxs<FlowInstr>(expr, move(bodySeries), transform(expr->expr));
 
   ctx->popScope();
-=======
-void CodegenVisitor::visit(DotExpr *expr) {
-  resultExpr = new seq::GetElemExpr(transform(expr->expr), expr->member);
-}
-
-void CodegenVisitor::visit(PtrExpr *expr) {
-  auto e = CAST(expr->expr, IdExpr);
-  assert(e);
-  auto v = ctx->find(e->value, true)->getVar();
-  assert(v);
-  resultExpr = new seq::VarPtrExpr(v);
-}
-
-void CodegenVisitor::visit(YieldExpr *expr) {
-  resultExpr = new seq::YieldExpr(ctx->getBase());
-}
-
-void CodegenVisitor::visit(StmtExpr *expr) {
-  vector<seq::Stmt *> stmts;
-  function<void(const vector<StmtPtr> &)> traverse = [&](const vector<StmtPtr> &vss) {
-    for (auto &s : vss) {
-      if (auto ss = CAST(s, SuiteStmt))
-        traverse(ss->stmts);
-      else if (auto ss = transform(s, false))
-        stmts.push_back(ss);
-    }
-  };
-  traverse(expr->stmts);
-  resultExpr = new seq::StmtExpr(stmts, transform(expr->expr));
->>>>>>> a010c043
 }
 
 void CodegenVisitor::visit(SuiteStmt *stmt) {
@@ -396,27 +253,18 @@
 
 void CodegenVisitor::visit(PassStmt *stmt) {}
 
-<<<<<<< HEAD
-void CodegenVisitor::visit(const BreakStmt *stmt) {
+void CodegenVisitor::visit(BreakStmt *stmt) {
   auto *module = ctx->getModule();
   ctx->getSeries()->push_back(module->Nxs<BreakInstr>(stmt, ctx->getLoop()));
 }
 
-void CodegenVisitor::visit(const ContinueStmt *stmt) {
+void CodegenVisitor::visit(ContinueStmt *stmt) {
   auto *module = ctx->getModule();
   ctx->getSeries()->push_back(module->Nxs<ContinueInstr>(stmt, ctx->getLoop()));
 }
 
-void CodegenVisitor::visit(const ExprStmt *stmt) {
+void CodegenVisitor::visit(ExprStmt *stmt) {
   ctx->getSeries()->push_back(transform(stmt->expr));
-=======
-void CodegenVisitor::visit(BreakStmt *stmt) { resultStmt = new seq::Break(); }
-
-void CodegenVisitor::visit(ContinueStmt *stmt) { resultStmt = new seq::Continue(); }
-
-void CodegenVisitor::visit(ExprStmt *stmt) {
-  resultStmt = new seq::ExprStmt(transform(stmt->expr));
->>>>>>> a010c043
 }
 
 void CodegenVisitor::visit(AssignStmt *stmt) {
@@ -428,7 +276,6 @@
   auto *module = ctx->getModule();
 
   if (!stmt->rhs) {
-<<<<<<< HEAD
     if (var == ".__argv__") {
       if (!module->getArgVar())
         module->setArgVar(
@@ -436,33 +283,19 @@
       ctx->addVar(var, module->getArgVar());
     } else {
       auto *newVar = module->Nrs<ir::Var>(
-          stmt, ctx->realizeType(stmt->lhs->getType()->getClass()), var);
+          stmt, realizeType(stmt->lhs->getType()->getClass()), var);
       if (in(ctx->cache->globals, var)) {
         ctx->getModule()->push_back(wrap(newVar));
       } else {
         ctx->getBase()->push_back(wrap(newVar));
       }
       ctx->addVar(var, newVar, in(ctx->cache->globals, var));
-=======
-    if (var == "__argv__")
-      ctx->addVar(var, ctx->getModule()->getArgVar());
-    else {
-      //      LOG("{} . {}", var, stmt->lhs->getType()->getClass()->toString());
-      auto varStmt = new seq::VarStmt(
-          nullptr, realizeType(stmt->lhs->getType()->getClass().get()));
-      if (in(ctx->cache->globals, var))
-        varStmt->getVar()->setGlobal();
-      varStmt->getVar()->setType(realizeType(stmt->lhs->getType()->getClass().get()));
-      ctx->addVar(var, varStmt->getVar());
-      resultStmt = varStmt;
->>>>>>> a010c043
     }
   } else if (stmt->rhs->isType()) {
     // ctx->addType(var, realizeType(stmt->rhs->getType()->getClass()));
   } else {
-<<<<<<< HEAD
     auto *newVar = module->Nrs<ir::Var>(
-        stmt, ctx->realizeType(stmt->rhs->getType()->getClass()), var);
+        stmt, realizeType(stmt->rhs->getType()->getClass()), var);
     if (in(ctx->cache->globals, var)) {
       ctx->getModule()->push_back(wrap(newVar));
     } else {
@@ -474,24 +307,10 @@
   }
 }
 
-void CodegenVisitor::visit(const AssignMemberStmt *stmt) {
+void CodegenVisitor::visit(AssignMemberStmt *stmt) {
   auto *module = ctx->getModule();
   ctx->getSeries()->push_back(module->Nxs<InsertInstr>(
       stmt, transform(stmt->lhs), stmt->member, transform(stmt->rhs)));
-=======
-    auto varStmt = new seq::VarStmt(transform(stmt->rhs), nullptr);
-    if (in(ctx->cache->globals, var))
-      varStmt->getVar()->setGlobal();
-    varStmt->getVar()->setType(realizeType(stmt->rhs->getType()->getClass().get()));
-    ctx->addVar(var, varStmt->getVar());
-    resultStmt = varStmt;
-  }
-}
-
-void CodegenVisitor::visit(AssignMemberStmt *stmt) {
-  resultStmt =
-      new seq::AssignMember(transform(stmt->lhs), stmt->member, transform(stmt->rhs));
->>>>>>> a010c043
 }
 
 void CodegenVisitor::visit(UpdateStmt *stmt) {
@@ -514,8 +333,7 @@
   ctx->remove(expr->value);
 }
 
-<<<<<<< HEAD
-void CodegenVisitor::visit(const ReturnStmt *stmt) {
+void CodegenVisitor::visit(ReturnStmt *stmt) {
   auto *module = ctx->getModule();
   ValuePtr value;
   if (stmt->expr)
@@ -524,7 +342,7 @@
   ctx->getSeries()->push_back(module->Nxs<ReturnInstr>(stmt, move(value)));
 }
 
-void CodegenVisitor::visit(const YieldStmt *stmt) {
+void CodegenVisitor::visit(YieldStmt *stmt) {
   auto *module = ctx->getModule();
   ValuePtr value;
   if (stmt->expr)
@@ -535,33 +353,13 @@
   ctx->getBase()->setGenerator();
 }
 
-void CodegenVisitor::visit(const WhileStmt *stmt) {
+void CodegenVisitor::visit(WhileStmt *stmt) {
   auto loop = ctx->getModule()->Nxs<WhileFlow>(stmt, transform(stmt->cond),
                                                newScope(stmt, "body"));
 
   ctx->addLoop(loop.get());
   ctx->addScope();
   ctx->addSeries(cast<SeriesFlow>(loop->getBody()));
-=======
-void CodegenVisitor::visit(ReturnStmt *stmt) {
-  if (!stmt->expr) {
-    resultStmt = new seq::Return(nullptr);
-  } else {
-    auto ret = new seq::Return(transform(stmt->expr));
-    resultStmt = ret;
-  }
-}
-
-void CodegenVisitor::visit(YieldStmt *stmt) {
-  auto ret = new seq::Yield(stmt->expr ? transform(stmt->expr) : nullptr);
-  ctx->getBase()->setGenerator();
-  resultStmt = ret;
-}
-
-void CodegenVisitor::visit(WhileStmt *stmt) {
-  auto r = new seq::While(transform(stmt->cond));
-  ctx->addBlock(r->getBlock());
->>>>>>> a010c043
   transform(stmt->suite);
   ctx->popSeries();
   ctx->popScope();
@@ -570,13 +368,12 @@
   ctx->getSeries()->push_back(move(loop));
 }
 
-<<<<<<< HEAD
-void CodegenVisitor::visit(const ForStmt *stmt) {
+void CodegenVisitor::visit(ForStmt *stmt) {
   auto *module = ctx->getModule();
 
   auto varId = CAST(stmt->var, IdExpr);
   auto *resVar = module->Nrs<ir::Var>(
-      stmt, ctx->realizeType(varId->getType()->getClass()), varId->value);
+      stmt, realizeType(varId->getType()->getClass()), varId->value);
   ctx->getBase()->push_back(wrap(resVar));
 
   auto bodySeries = newScope(stmt, "body");
@@ -587,16 +384,6 @@
   ctx->addVar(varId->value, resVar);
 
   ctx->addSeries(cast<SeriesFlow>(loop->getBody()));
-=======
-void CodegenVisitor::visit(ForStmt *stmt) {
-  auto r = new seq::For(transform(stmt->iter));
-  string forVar;
-  ctx->addBlock(r->getBlock());
-  auto expr = CAST(stmt->var, IdExpr);
-  assert(expr);
-  ctx->addVar(expr->value, r->getVar());
-  r->getVar()->setType(realizeType(expr->getType()->getClass().get()));
->>>>>>> a010c043
   transform(stmt->suite);
   ctx->popSeries();
   ctx->popScope();
@@ -605,8 +392,7 @@
   ctx->getSeries()->push_back(move(loop));
 }
 
-<<<<<<< HEAD
-void CodegenVisitor::visit(const IfStmt *stmt) {
+void CodegenVisitor::visit(IfStmt *stmt) {
   auto trueSeries = newScope(stmt, "ifstmt_true");
   ctx->addScope();
   ctx->addSeries(trueSeries.get());
@@ -622,60 +408,16 @@
     transform(stmt->ifs[1].suite);
     ctx->popSeries();
     ctx->popScope();
-=======
-void CodegenVisitor::visit(IfStmt *stmt) {
-  auto r = new seq::If();
-  for (auto &i : stmt->ifs) {
-    ctx->addBlock(i.cond ? r->addCond(transform(i.cond)) : r->addElse());
-    transform(i.suite);
-    ctx->popBlock();
-  }
-  resultStmt = r;
-}
-
-void CodegenVisitor::visit(MatchStmt *stmt) {
-  auto m = new seq::Match();
-  m->setValue(transform(stmt->what));
-  for (auto ci = 0; ci < stmt->cases.size(); ci++) {
-    string varName;
-    seq::Var *var = nullptr;
-    seq::Pattern *pat;
-    if (auto p = CAST(stmt->patterns[ci], BoundPattern)) {
-      ctx->addBlock();
-      auto boundPat = new seq::BoundPattern(transform(p->pattern));
-      var = boundPat->getVar();
-      varName = p->var;
-      pat = boundPat;
-      ctx->popBlock();
-    } else {
-      ctx->addBlock();
-      pat = transform(stmt->patterns[ci]);
-      ctx->popBlock();
-    }
-    ctx->addBlock(m->addCase(pat));
-    transform(stmt->cases[ci]);
-    if (var)
-      ctx->addVar(varName, var);
-    ctx->popBlock();
->>>>>>> a010c043
   }
 
   ctx->getSeries()->push_back(ctx->getModule()->Nxs<IfFlow>(
       stmt, transform(stmt->ifs[0].cond), move(trueSeries), move(falseSeries)));
 }
 
-<<<<<<< HEAD
-void CodegenVisitor::visit(const TryStmt *stmt) {
+void CodegenVisitor::visit(TryStmt *stmt) {
   auto bodySeries = newScope(stmt, "body");
   ctx->addScope();
   ctx->addSeries(bodySeries.get());
-=======
-void CodegenVisitor::visit(TryStmt *stmt) {
-  auto r = new seq::TryCatch();
-  auto oldTryCatch = ctx->tryCatch;
-  ctx->tryCatch = r;
-  ctx->addBlock(r->getBlock());
->>>>>>> a010c043
   transform(stmt->suite);
   ctx->popSeries();
   ctx->popScope();
@@ -694,7 +436,7 @@
 
   for (auto &c : stmt->catches) {
     auto catchBody = newScope(stmt, "catch");
-    auto *excType = c.exc ? ctx->realizeType(c.exc->getType()->getClass()) : nullptr;
+    auto *excType = c.exc ? realizeType(c.exc->getType()->getClass()) : nullptr;
 
     ctx->addScope();
 
@@ -717,19 +459,11 @@
   ctx->getSeries()->push_back(move(newTc));
 }
 
-<<<<<<< HEAD
-void CodegenVisitor::visit(const ThrowStmt *stmt) {
+void CodegenVisitor::visit(ThrowStmt *stmt) {
   ctx->getSeries()->push_back(Nx<ThrowInstr>(stmt, transform(stmt->expr)));
 }
 
-void CodegenVisitor::visit(const FunctionStmt *stmt) {
-=======
-void CodegenVisitor::visit(ThrowStmt *stmt) {
-  resultStmt = new seq::Throw(transform(stmt->expr));
-}
-
 void CodegenVisitor::visit(FunctionStmt *stmt) {
->>>>>>> a010c043
   for (auto &real : ctx->cache->functions[stmt->name].realizations) {
     auto &fp = ctx->functions[real.first];
     if (fp.second)
@@ -740,26 +474,18 @@
     assert(ast);
 
     vector<string> names;
-<<<<<<< HEAD
-    vector<seq::ir::types::Type *> types;
+    vector<const seq::ir::types::Type *> types;
     auto t = real.second.type;
     for (int i = 1; i < t->args.size(); i++) {
-      types.push_back(ctx->realizeType(t->args[i]->getClass()));
+      types.push_back(realizeType(t->args[i]->getClass()));
       names.push_back(ast->args[i - 1].name);
-=======
-    vector<seq::types::Type *> types;
-    auto t = real.second.type;
-    for (int i = 1; i < t->args.size(); i++) {
-      types.push_back(realizeType(t->args[i]->getClass().get()));
-      names.push_back(ctx->cache->reverseIdentifierLookup[ast->args[i - 1].name]);
->>>>>>> a010c043
     }
 
     LOG_REALIZE("[codegen] generating fn {}", real.first);
     if (in(stmt->attributes, "llvm")) {
       auto *f = cast<ir::LLVMFunc>(fp.first);
       assert(f);
-      f->realize(cast<ir::types::FuncType>(ctx->realizeType(t->getClass())), names);
+      f->realize(cast<ir::types::FuncType>(realizeType(t->getClass())), names);
 
       // auto s = CAST(tmp->suite, SuiteStmt);
       // assert(s && s->stmts.size() == 1)
@@ -778,7 +504,7 @@
           literals.emplace_back(ei->intValue);
         } else {
           seqassert(ex->isType() && ex->getType(), "invalid LLVM type argument");
-          literals.emplace_back(ctx->realizeType(ex->getType()->getClass()));
+          literals.emplace_back(realizeType(ex->getType()->getClass()));
         }
       }
 
@@ -814,14 +540,13 @@
       //        f->p
       ctx->addScope();
 
-      f->realize(cast<ir::types::FuncType>(ctx->realizeType(t->getClass())), names);
+      f->realize(cast<ir::types::FuncType>(realizeType(t->getClass())), names);
       f->setAttribute(kFuncAttribute, make_unique<FuncAttribute>(ast->attributes));
       for (auto &a : ast->attributes) {
         if (a.first == "atomic")
           ctx->setFlag("atomic");
       }
-<<<<<<< HEAD
-      if (in(ast->attributes, ".c")) {
+      if (in(ast->attributes, ATTR_EXTERN_C)) {
         auto *external = cast<ir::ExternalFunc>(f);
         assert(external);
         external->setUnmangledName(ctx->cache->reverseIdentifierLookup[stmt->name]);
@@ -833,17 +558,6 @@
         }
         auto body = newScope(stmt, "body");
         ctx->addSeries(body.get(), f);
-=======
-      if (in(ast->attributes, ATTR_EXTERN_C)) {
-        auto newName = ctx->cache->reverseIdentifierLookup[stmt->name];
-        f->setName(newName);
-        f->setExternal();
-      } else {
-        auto oldTryCatch = ctx->tryCatch;
-        ctx->tryCatch = nullptr;
-        for (int i = 0; i < names.size(); i++)
-          ctx->addVar(ast->args[i].name, f->getArgVar(names[i]));
->>>>>>> a010c043
         transform(ast->suite);
         ctx->popSeries();
 
@@ -861,71 +575,9 @@
   // visitMethods(ctx->getRealizations()->getCanonicalName(stmt->getSrcInfo()));
 }
 
-<<<<<<< HEAD
 std::unique_ptr<ir::SeriesFlow> CodegenVisitor::newScope(const seq::SrcObject *s,
                                                          std::string name) {
   return ctx->getModule()->Nxs<SeriesFlow>(s, std::move(name));
-=======
-void CodegenVisitor::visit(StarPattern *pat) { resultPattern = new seq::StarPattern(); }
-
-void CodegenVisitor::visit(IntPattern *pat) {
-  resultPattern = new seq::IntPattern(pat->value);
-}
-
-void CodegenVisitor::visit(BoolPattern *pat) {
-  resultPattern = new seq::BoolPattern(pat->value);
-}
-
-void CodegenVisitor::visit(StrPattern *pat) {
-  if (pat->prefix == "s")
-    resultPattern = new seq::SeqPattern(pat->value);
-  else
-    resultPattern = new seq::StrPattern(pat->value);
-}
-
-void CodegenVisitor::visit(RangePattern *pat) {
-  resultPattern = new seq::RangePattern(pat->start, pat->stop);
-}
-
-void CodegenVisitor::visit(TuplePattern *pat) {
-  vector<seq::Pattern *> pp;
-  for (auto &p : pat->patterns)
-    pp.push_back(transform(p));
-  resultPattern = new seq::RecordPattern(move(pp));
-}
-
-void CodegenVisitor::visit(ListPattern *pat) {
-  vector<seq::Pattern *> pp;
-  for (auto &p : pat->patterns)
-    pp.push_back(transform(p));
-  resultPattern = new seq::ArrayPattern(move(pp));
-}
-
-void CodegenVisitor::visit(OrPattern *pat) {
-  vector<seq::Pattern *> pp;
-  for (auto &p : pat->patterns)
-    pp.push_back(transform(p));
-  resultPattern = new seq::OrPattern(move(pp));
-}
-
-void CodegenVisitor::visit(WildcardPattern *pat) {
-  auto p = new seq::Wildcard();
-  if (!pat->var.empty())
-    ctx->addVar(pat->var, p->getVar());
-  p->getVar()->setType(realizeType(pat->getType()->getClass().get()));
-  resultPattern = p;
-}
-
-void CodegenVisitor::visit(GuardedPattern *pat) {
-  resultPattern =
-      new seq::GuardedPattern(transform(pat->pattern), transform(pat->cond));
-}
-
-seq::types::Type *CodegenVisitor::realizeType(types::ClassType *t) {
-  auto i = ctx->find(t->getClass()->realizeString());
-  seqassert(i, "type {} not realized", t->toString());
-  return i->getType();
->>>>>>> a010c043
 }
 
 } // namespace ast
