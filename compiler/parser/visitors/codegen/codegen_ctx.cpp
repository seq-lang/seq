--- conflicted
+++ resolved
@@ -75,7 +75,6 @@
     topBlockIndex--;
 }
 
-<<<<<<< HEAD
 // void CodegenContext::initJIT() {
 //  jit = new seq::SeqJIT();
 //  auto fn = new seq::Func();
@@ -115,118 +114,5 @@
 //  // assert(topBaseIndex == topBlockIndex && topBlockIndex == 0);
 //}
 
-seq::ir::types::Type *CodegenContext::realizeType(types::ClassTypePtr t) {
-  //  t = t->getClass();
-  seqassert(t, "type must be set and a class");
-  seqassert(t->canRealize(), "{} must be realizable", t->toString());
-  auto it = types.find(t->realizeString());
-  if (it != types.end())
-    return it->second;
-
-  seq::ir::types::Type *handle = nullptr;
-  vector<const seq::ir::types::Type *> types;
-  vector<int> statics;
-  for (auto &m : t->explicits) {
-    if (auto s = m.type->getStatic())
-      statics.push_back(s->getValue());
-    else
-      types.push_back(realizeType(m.type->getClass()));
-  }
-
-  auto name = t->name;
-  auto *module = getModule();
-
-  if (name == ".void") {
-    handle = module->getVoidType();
-  } else if (name == ".bool") {
-    handle = module->getBoolType();
-  } else if (name == ".byte") {
-    handle = module->getByteType();
-  } else if (name == ".int") {
-    handle = module->getIntType();
-  } else if (name == ".float") {
-    handle = module->getFloatType();
-  } else if (name == ".str") {
-    handle = module->getStringType();
-  } else if (name == ".Int" || name == ".UInt") {
-    assert(statics.size() == 1 && types.size() == 0);
-    assert(statics[0] >= 1 && statics[0] <= 2048);
-    handle = module->getIntNType(statics[0], name == ".Int");
-  } else if (name == ".Array") {
-    assert(types.size() == 1 && statics.size() == 0);
-    handle = module->getArrayType(types[0]);
-  } else if (name == ".Ptr") {
-    assert(types.size() == 1 && statics.size() == 0);
-    handle = module->getPointerType(types[0]);
-  } else if (name == ".Generator") {
-    assert(types.size() == 1 && statics.size() == 0);
-    handle = module->getGeneratorType(types[0]);
-  } else if (name == ".Optional") {
-    assert(types.size() == 1 && statics.size() == 0);
-    handle = module->getOptionalType(types[0]);
-  } else if (startswith(name, ".Function.")) {
-    types.clear();
-    for (auto &m : t->args)
-      types.push_back(realizeType(m->getClass()));
-    auto ret = types[0];
-    types.erase(types.begin());
-    handle = module->getFuncType(ret, types);
-  } else {
-    vector<string> names;
-    vector<const seq::ir::types::Type *> types;
-
-    handle = module->getMemberedType(t->realizeString(), !t->isRecord());
-    this->types[t->realizeString()] = handle;
-
-    // Must do this afterwards to avoid infinite loop with recursive types
-    for (auto &m : cache->classes[t->name].realizations[t->realizeString()].fields) {
-      names.push_back(m.first);
-      types.push_back(realizeType(m.second->getClass()));
-    }
-
-    dynamic_cast<ir::types::MemberedType *>(handle)->realize(types, names);
-  }
-  return this->types[t->realizeString()] = handle;
-=======
-void CodegenContext::initJIT() {
-  jit = new seq::SeqJIT();
-  auto fn = new seq::Func();
-  fn->setName("jit_0");
-
-  addBlock(fn->getBlock(), fn);
-  assert(topBaseIndex == topBlockIndex && topBlockIndex == 0);
-
-  execJIT();
-}
-
-void CodegenContext::execJIT(string varName, seq::Expr *varExpr) {
-  // static int counter = 0;
-
-  // assert(jit != nullptr);
-  // assert(bases.size() == 1);
-  // jit->addFunc((seq::Func *)bases[0]);
-
-  // vector<pair<string, shared_ptr<CodegenItem>>> items;
-  // for (auto &name : stack.front()) {
-  //   auto i = find(name);
-  //   if (i && i->isGlobal())
-  //     items.push_back(make_pair(name, i));
-  // }
-  // popBlock();
-  // for (auto &i : items)
-  //   add(i.first, i.second);
-  // if (varExpr) {
-  //   auto var = jit->addVar(varExpr);
-  //   add(varName, var);
-  // }
-
-  // // Set up new block
-  // auto fn = new seq::Func();
-  // fn->setName(format(".jit_{}", ++counter));
-  // addBlock(fn->getBlock(), fn);
-  // assert(topBaseIndex == topBlockIndex && topBlockIndex == 0);
->>>>>>> a010c043
-}
-
 } // namespace ast
 } // namespace seq