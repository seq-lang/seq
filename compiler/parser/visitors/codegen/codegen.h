/**
 * codegen.h
 * Code generation AST walker.
 *
 * Transforms a given AST to a Seq LLVM AST.
 */

#pragma once

#include <string>
#include <tuple>
#include <unordered_map>
#include <unordered_set>
#include <vector>

#include "parser/ast.h"
#include "parser/cache.h"
#include "parser/common.h"
#include "parser/visitors/codegen/codegen_ctx.h"
#include "parser/visitors/visitor.h"

#include "sir/sir.h"

namespace seq {
namespace ast {

class CodegenVisitor : public CallbackASTVisitor<seq::ir::ValuePtr, seq::ir::ValuePtr,
                                                 seq::ir::ValuePtr> {
  shared_ptr<CodegenContext> ctx;
  seq::ir::ValuePtr result;

  void defaultVisit(Expr *expr) override;
  void defaultVisit(Stmt *expr) override;
  void defaultVisit(Pattern *expr) override;

  seq::ir::Func *realizeFunc(const string &name);
  shared_ptr<CodegenItem> processIdentifier(shared_ptr<CodegenContext> tctx,
                                            const string &id);

public:
  explicit CodegenVisitor(shared_ptr<CodegenContext> ctx);
  static seq::ir::IRModulePtr apply(shared_ptr<Cache> cache, StmtPtr stmts);

  seq::ir::ValuePtr transform(const ExprPtr &expr) override;
  seq::ir::ValuePtr transform(const StmtPtr &stmt) override;
  seq::ir::ValuePtr transform(const PatternPtr &pat) override { assert(false); }

  seq::ir::types::Type *realizeType(types::ClassTypePtr t);

public:
<<<<<<< HEAD
  void visit(const BoolExpr *) override;
  void visit(const IntExpr *) override;
  void visit(const FloatExpr *) override;
  void visit(const StringExpr *) override;
  void visit(const IdExpr *) override;
  void visit(const IfExpr *) override;
  void visit(const CallExpr *) override;
  void visit(const StackAllocExpr *) override;
  void visit(const DotExpr *) override;
  void visit(const PtrExpr *) override;
  void visit(const YieldExpr *) override;
  void visit(const StmtExpr *) override;

  void visit(const SuiteStmt *) override;
  void visit(const PassStmt *) override;
  void visit(const BreakStmt *) override;
  void visit(const ContinueStmt *) override;
  void visit(const ExprStmt *) override;
  void visit(const AssignStmt *) override;
  void visit(const AssignMemberStmt *) override;
  void visit(const DelStmt *) override;
  void visit(const ReturnStmt *) override;
  void visit(const YieldStmt *) override;
  void visit(const WhileStmt *) override;
  void visit(const ForStmt *) override;
  void visit(const IfStmt *) override;
  void visit(const UpdateStmt *) override;
  void visit(const TryStmt *) override;
  void visit(const ThrowStmt *) override;
  void visit(const FunctionStmt *) override;
  void visit(const ClassStmt *stmt) override;

private:
  std::unique_ptr<ir::SeriesFlow> newScope(const seq::SrcObject *s, std::string name);

  template <typename T> T *cast(seq::ir::IRNode *obj) {
    if (obj)
      return obj->as<T>();
    else
      return nullptr;
  }

  template <typename T, typename V> T *cast(const std::unique_ptr<V> &obj) {
    if (obj)
      return obj->template as<T>();
    else
      return nullptr;
  }

  template <typename T> auto wrap(T *obj) { return std::unique_ptr<T>(obj); }
=======
  void visit(BoolExpr *) override;
  void visit(IntExpr *) override;
  void visit(FloatExpr *) override;
  void visit(StringExpr *) override;
  void visit(IdExpr *) override;
  void visit(IfExpr *) override;
  void visit(BinaryExpr *) override;
  void visit(PipeExpr *) override;
  void visit(CallExpr *) override;
  void visit(StackAllocExpr *) override;
  void visit(DotExpr *) override;
  void visit(PtrExpr *) override;
  void visit(YieldExpr *) override;
  void visit(StmtExpr *) override;

  void visit(SuiteStmt *) override;
  void visit(PassStmt *) override;
  void visit(BreakStmt *) override;
  void visit(ContinueStmt *) override;
  void visit(ExprStmt *) override;
  void visit(AssignStmt *) override;
  void visit(AssignMemberStmt *) override;
  void visit(DelStmt *) override;
  void visit(ReturnStmt *) override;
  void visit(YieldStmt *) override;
  void visit(WhileStmt *) override;
  void visit(ForStmt *) override;
  void visit(IfStmt *) override;
  void visit(MatchStmt *) override;
  void visit(UpdateStmt *) override;
  void visit(TryStmt *) override;
  void visit(ThrowStmt *) override;
  void visit(FunctionStmt *) override;
  void visit(ClassStmt *stmt) override;

  void visit(StarPattern *) override;
  void visit(IntPattern *) override;
  void visit(BoolPattern *) override;
  void visit(StrPattern *) override;
  void visit(RangePattern *) override;
  void visit(TuplePattern *) override;
  void visit(ListPattern *) override;
  void visit(OrPattern *) override;
  void visit(WildcardPattern *) override;
  void visit(GuardedPattern *) override;
>>>>>>> a010c043
};

} // namespace ast
} // namespace seq<|MERGE_RESOLUTION|>--- conflicted
+++ resolved
@@ -48,58 +48,6 @@
   seq::ir::types::Type *realizeType(types::ClassTypePtr t);
 
 public:
-<<<<<<< HEAD
-  void visit(const BoolExpr *) override;
-  void visit(const IntExpr *) override;
-  void visit(const FloatExpr *) override;
-  void visit(const StringExpr *) override;
-  void visit(const IdExpr *) override;
-  void visit(const IfExpr *) override;
-  void visit(const CallExpr *) override;
-  void visit(const StackAllocExpr *) override;
-  void visit(const DotExpr *) override;
-  void visit(const PtrExpr *) override;
-  void visit(const YieldExpr *) override;
-  void visit(const StmtExpr *) override;
-
-  void visit(const SuiteStmt *) override;
-  void visit(const PassStmt *) override;
-  void visit(const BreakStmt *) override;
-  void visit(const ContinueStmt *) override;
-  void visit(const ExprStmt *) override;
-  void visit(const AssignStmt *) override;
-  void visit(const AssignMemberStmt *) override;
-  void visit(const DelStmt *) override;
-  void visit(const ReturnStmt *) override;
-  void visit(const YieldStmt *) override;
-  void visit(const WhileStmt *) override;
-  void visit(const ForStmt *) override;
-  void visit(const IfStmt *) override;
-  void visit(const UpdateStmt *) override;
-  void visit(const TryStmt *) override;
-  void visit(const ThrowStmt *) override;
-  void visit(const FunctionStmt *) override;
-  void visit(const ClassStmt *stmt) override;
-
-private:
-  std::unique_ptr<ir::SeriesFlow> newScope(const seq::SrcObject *s, std::string name);
-
-  template <typename T> T *cast(seq::ir::IRNode *obj) {
-    if (obj)
-      return obj->as<T>();
-    else
-      return nullptr;
-  }
-
-  template <typename T, typename V> T *cast(const std::unique_ptr<V> &obj) {
-    if (obj)
-      return obj->template as<T>();
-    else
-      return nullptr;
-  }
-
-  template <typename T> auto wrap(T *obj) { return std::unique_ptr<T>(obj); }
-=======
   void visit(BoolExpr *) override;
   void visit(IntExpr *) override;
   void visit(FloatExpr *) override;
@@ -135,17 +83,25 @@
   void visit(FunctionStmt *) override;
   void visit(ClassStmt *stmt) override;
 
-  void visit(StarPattern *) override;
-  void visit(IntPattern *) override;
-  void visit(BoolPattern *) override;
-  void visit(StrPattern *) override;
-  void visit(RangePattern *) override;
-  void visit(TuplePattern *) override;
-  void visit(ListPattern *) override;
-  void visit(OrPattern *) override;
-  void visit(WildcardPattern *) override;
-  void visit(GuardedPattern *) override;
->>>>>>> a010c043
+private:
+  std::unique_ptr<ir::SeriesFlow> newScope(const seq::SrcObject *s, std::string name);
+
+  template <typename T> T *cast(seq::ir::IRNode *obj) {
+    if (obj)
+      return obj->as<T>();
+    else
+      return nullptr;
+  }
+
+  template <typename T, typename V> T *cast(const std::unique_ptr<V> &obj) {
+    if (obj)
+      return obj->template as<T>();
+    else
+      return nullptr;
+  }
+
+  template <typename T> auto wrap(T *obj) { return std::unique_ptr<T>(obj); }
+
 };
 
 } // namespace ast
