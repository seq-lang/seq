--- conflicted
+++ resolved
@@ -56,11 +56,7 @@
   string transform(const ExprPtr &e) override;
   string transform(const StmtPtr &stmt) override;
   string transform(const PatternPtr &ptr) override;
-<<<<<<< HEAD
-  string transform(const Stmt *stmt, int indent);
-=======
   string transform(Stmt *stmt, int indent);
->>>>>>> a010c043
 
   template <typename T>
   static string apply(const T &stmt, shared_ptr<Cache> cache = nullptr,
