--- conflicted
+++ resolved
@@ -44,11 +44,7 @@
   return transform(stmt.get(), 0);
 }
 
-<<<<<<< HEAD
-string FormatVisitor::transform(const Stmt *stmt, int indent) {
-=======
 string FormatVisitor::transform(Stmt *stmt, int indent) {
->>>>>>> a010c043
   FormatVisitor v(renderHTML, cache);
   v.indent = this->indent + indent;
   if (stmt)
@@ -371,11 +367,7 @@
   result = fmt::format("{} {}", keyword("raise"), transform(stmt->expr));
 }
 
-<<<<<<< HEAD
-void FormatVisitor::visit(const FunctionStmt *fstmt) {
-=======
 void FormatVisitor::visit(FunctionStmt *fstmt) {
->>>>>>> a010c043
   if (cache) {
     if (in(cache->functions, fstmt->name)) {
       if (!cache->functions[fstmt->name].realizations.empty()) {
