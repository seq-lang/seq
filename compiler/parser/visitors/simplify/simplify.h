/*
 * simplify.h --- AST simplification transformation.
 *
 * (c) Seq project. All rights reserved.
 * This file is subject to the terms and conditions defined in
 * file 'LICENSE', which is part of this source code package.
 */
#pragma once

#include <string>
#include <tuple>
#include <utility>
#include <vector>

#include "parser/ast.h"
#include "parser/common.h"
#include "parser/visitors/simplify/simplify_ctx.h"
#include "parser/visitors/visitor.h"

namespace seq {
namespace ast {

/**
 * Visitor that implements the initial AST simplification transformation.
 * In this stage. the following steps are done:
 *  - All imports are flattened making the resulting AST a self-containing (but fairly
 *    large) AST.
 *  - All identifiers are normalized (no two distinct objects share the same name).
 *  - Variardic classes (Tuple.N and Function.N) are generated.
 *  - Any AST node that can be trivially represented as a set of "simpler" nodes
 *    type is transformed accordingly. If a transformation requires a type information,
 *    it is delayed until the next transformation stage (type-checking).
 *
 * ➡️ Note: This visitor *copies* the incoming AST and does not modify it.
 */
class SimplifyVisitor : public CallbackASTVisitor<ExprPtr, StmtPtr, PatternPtr> {
  /// Shared simplification context.
  shared_ptr<SimplifyContext> ctx;
  /// A pointer to a vector of statements that are to be prepended before the current
  /// statement. Useful for prepending lambda function definition that are induced by a
  /// child expression node. Pointer is needed as visitors can be spawned recursively.
  shared_ptr<vector<StmtPtr>> prependStmts;

  /// Simplification step will divide the input AST into four sub-ASTs that are stored
  /// here:
  ///   - Type (class) signatures
  ///   - Global variable signatures (w/o rhs)
  ///   - Function signatures
  ///   - Top-level statements.
  /// Each of these divisions will be populated via first-come first-serve method.
  /// This way, type and global signatures will be exposed to all executable statements,
  /// and we can assume that there won't be any back-references (any signatures depends
  /// only on the previously seen signatures). We also won't have to maintain complex
  /// structures to access global variables, or worry about recursive imports.
  /// This approach also allows us to generate global types without having to
  /// worry about initialization order.
  struct Preamble {
    vector<StmtPtr> types;
    vector<StmtPtr> globals;
    vector<StmtPtr> functions;
  };
  /// Preamble contains shared definition statements and is shared across all visitors
  /// (in all modules). See Preamble (type) for more details.
  shared_ptr<Preamble> preamble;

  /// Each new expression is stored here (as visit() does not return anything) and
  /// later returned by a transform() call.
  ExprPtr resultExpr;
  /// Each new statement is stored here (as visit() does not return anything) and
  /// later returned by a transform() call.
  StmtPtr resultStmt;
  /// Each new pattern is stored here (as visit() does not return anything) and
  /// later returned by a transform() call.
  PatternPtr resultPattern;

public:
  /// Static method that applies SimplifyStage on a given AST node.
  /// @param cache Pointer to the shared transformation cache.
  /// @param file Filename of a AST node.
  /// @param barebones Set if a bare-bones standard library is used during testing.
<<<<<<< HEAD
  static StmtPtr apply(shared_ptr<Cache> cache, const StmtPtr &node, const string &file,
                       bool barebones = false);
=======
  static StmtPtr apply(shared_ptr<Cache> cache, const unique_ptr<Stmt> &node,
                       const string &file, bool barebones = false);

  /// TODO
  static StmtPtr apply(shared_ptr<SimplifyContext> cache, const StmtPtr &node,
                       const string &file);
>>>>>>> a010c043

  /// TODO
  static StmtPtr apply(shared_ptr<SimplifyContext> cache, const StmtPtr &node,
                       const string &file);

public:
  explicit SimplifyVisitor(shared_ptr<SimplifyContext> ctx,
                           shared_ptr<Preamble> preamble,
                           shared_ptr<vector<StmtPtr>> prepend = nullptr);

  /// Transform an AST expression node.
  /// @raise ParserException if a node describes a type (use transformType instead).
  ExprPtr transform(const ExprPtr &expr) override;
  /// Transform an AST statement node.
  StmtPtr transform(const StmtPtr &stmt) override;
  /// Transform an AST pattern node.
  PatternPtr transform(const PatternPtr &pattern) override;
  /// Transform an AST statement node (pointer convenience method).
  StmtPtr transform(const Stmt *stmt);
  /// Transform an AST expression node.
  ExprPtr transform(const Expr *expr, bool allowTypes = false);
  /// Transform an AST type expression node.
  /// @raise ParserException if a node does not describe a type (use transform instead).
  ExprPtr transformType(const Expr *expr);

private:
  /// These functions just clone a given node (nothing to be simplified).
  void defaultVisit(Expr *e) override;
  void defaultVisit(Stmt *s) override;
  void defaultVisit(Pattern *p) override;

public:
<<<<<<< HEAD
  /// The following visitors are documented in a corresponding implementation file.
  void visit(const NoneExpr *) override;
  void visit(const IntExpr *) override;
  void visit(const StringExpr *) override;
  void visit(const IdExpr *) override;
  void visit(const StarExpr *) override;
  void visit(const TupleExpr *) override;
  void visit(const ListExpr *) override;
  void visit(const SetExpr *) override;
  void visit(const DictExpr *) override;
  void visit(const GeneratorExpr *) override;
  void visit(const DictGeneratorExpr *) override;
  void visit(const IfExpr *) override;
  void visit(const UnaryExpr *) override;
  void visit(const BinaryExpr *) override;
  void visit(const PipeExpr *) override;
  void visit(const IndexExpr *) override;
  void visit(const CallExpr *) override;
  void visit(const DotExpr *) override;
  void visit(const SliceExpr *) override;
  void visit(const TypeOfExpr *) override;
  void visit(const LambdaExpr *) override;
  void visit(const AssignExpr *) override;
=======
  /// Transform None to:
  ///   Optional().
  void visit(NoneExpr *) override;
  /// See transformInt for details of integer transformation.
  void visit(IntExpr *) override;
  /// String is transformed if it is an F-string or a custom-prefix string.
  /// Custom prefix strings are transformed to:
  ///   pfx'foo' -> str.__prefix_pfx__[len(foo)]('foo').
  /// For F-strings: see transformFString.
  void visit(StringExpr *) override;
  /// Each identifier is replaced with its canonical identifier.
  void visit(IdExpr *) override;
  /// Transform a star-expression *args to:
  ///   List(args.__iter__()).
  /// This function is called only if other nodes (CallExpr, AssignStmt, ListExpr) do
  /// not handle their star-expression cases.
  void visit(StarExpr *) override;
  /// Transform a tuple (a1, ..., aN) to:
  ///   Tuple.N.__new__(a1, ..., aN).
  /// If Tuple.N has not been seen before, generate a stub class for it.
  void visit(TupleExpr *) override;
  /// Transform a list [a1, ..., aN] to a statement expression:
  ///   list = List(N); (list.append(a1))...; list.
  /// Any star-expression is automatically unrolled:
  ///   [a, *b] becomes list.append(a); for it in b: list.append(it).
  void visit(ListExpr *) override;
  /// Transform a set {a1, ..., aN} to a statement expression:
  ///   set = Set(); (set.add(a1))...; set.
  /// Any star-expression is automatically unrolled:
  ///   {a, *b} becomes set.add(a); for it in b: set.add(it).
  void visit(SetExpr *) override;
  /// Transform a dictionary {k1: v1, ..., kN: vN} to a statement expression
  ///   dict = Dict(); (dict.__setitem__(k1, v1))...; dict.
  /// TODO: allow dictionary unpacking (**dict) (needs parser support).
  void visit(DictExpr *) override;
  /// Transform a list comprehension [i+a for i in j if a] to a statement expression:
  ///    gen = List()
  ///    for i in j: if a: gen.append(i+a)
  /// Analogous for sets and other comprehension cases.
  /// Also transform a generator (i+a for i in j if a) to a lambda call:
  ///    def _lambda(j, a): for i in j: yield i+a
  ///    _lambda(j, a).__iter__()
  ///
  /// TODO: add list.__len__() optimization.
  void visit(GeneratorExpr *) override;
  /// Transform a dictionary comprehension [i: a for i in j] to a statement expression:
  ///    gen = Dict()
  ///    for i in j: gen.__setitem__(i, a)
  void visit(DictGeneratorExpr *) override;
  /// Transform a if-expression a if cond else b to:
  ///   a if cond.__bool__() else b
  void visit(IfExpr *) override;
  /// Transform a unary expression to the corresponding magic call
  /// (__invert__, __pos__ or __neg__).
  /// Special case: not a is transformed to
  ///   a.__bool__().__invert__()
  void visit(UnaryExpr *) override;
  /// Transform the following binary expressions:
  ///   a and.or b -> a.__bool__() and/or b.__bool__()
  ///   a is not b -> (a is b).__invert__()
  ///   a not in b -> not (a in b)
  ///   a in b -> a.__contains__(b)
  ///   None is None -> True
  ///   None is b -> b is None.
  /// Other cases are handled during the type-checking stage.
  void visit(BinaryExpr *) override;
  /// Pipes will be handled during the type-checking stage.
  void visit(PipeExpr *) override;
  /// Perform the following transformations:
  ///   tuple[T1, ... TN],
  ///   Tuple[T1, ... TN] -> Tuple.N(T1, ..., TN)
  ///     (and generate class Tuple.N)
  ///   function[R, T1, ... TN],
  ///   Function[R, T1, ... TN] -> Function.N(R, T1, ..., TN)
  ///     (and generate class Function.N)
  /// Otherwise, if the index expression is a type instantiation, convert it to an
  /// InstantiateExpr. All other cases are handled during the type-checking stage.
  void visit(IndexExpr *) override;
  /// Perform the following transformations:
  ///   __ptr__(v) -> PtrExpr(v)
  ///   __array__[T](sz) -> StackAllocExpr(T, sz)
  /// All other cases are handled during the type-checking stage.
  ///
  /// Also generate Tuple.N (if a call has N arguments) to allow passing arguments as a
  /// tuple to Python methods later on.
  void visit(CallExpr *) override;
  /// Perform the import flattening transformation:
  ///   a.b.c becomes canonical name of c in a.b if a.b is an import
  ///   a.B.c becomes canonical name of c in class a.B
  /// Other cases are handled during the type-checking stage.
  void visit(DotExpr *) override;
  // This expression is transformed during the type-checking stage
  // because we need raw SliceExpr to handle static tuple slicing.
  void visit(SliceExpr *) override;
  /// TypeOf expressions will be handled during the type-checking stage.
  void visit(TypeOfExpr *) override;
  /// Ensure that a yield is in a function.
  void visit(YieldExpr *) override;
  /// Transform lambda a, b: a+b+c to:
  ///   def _lambda(a, b, c): return a+b+c
  ///   _lambda(..., ..., c)
  void visit(LambdaExpr *) override;
  /// Transform var := expr to a statement expression:
  ///   var = expr; var
  /// Disallowed in dependent parts of short-circuiting expressions
  /// (i.e. b and b2 in "a and b", "a or b" or "b if cond else b2").
  void visit(AssignExpr *) override;
>>>>>>> a010c043

  /// Transform all statements in a suite and flatten them (unless a suite is a variable
  /// scope).
  void visit(SuiteStmt *) override;
  /// Ensure that a continue is in a loop.
  void visit(ContinueStmt *) override;
  /// Ensure that a break is in a loop.
  /// If a loop break variable is available (loop-else block), transform a break to:
  ///   loop_var = false; break
  void visit(BreakStmt *) override;
  void visit(ExprStmt *) override;
  /// Performs assignment and unpacking transformations.
  /// See transformAssignment() and unpackAssignments() for more details.
  void visit(AssignStmt *) override;
  /// Transform del a[x] to:
  ///   del a -> a = typeof(a)() (and removes a from the context)
  ///   del a[x] -> a.__delitem__(x)
  void visit(DelStmt *) override;
  /// Transform print a to:
  ///   seq_print(a.__str__())
  void visit(PrintStmt *) override;
  /// Ensure that a return is in a function.
  void visit(ReturnStmt *) override;
  /// Ensure that a yield is in a function.
  void visit(YieldStmt *) override;
  /// Transform yield from a to:
  ///   for var in a: yield var
  void visit(YieldFromStmt *) override;
  /// Transform assert foo(), "message" to:
  ///   if not foo(): seq_assert(<file>, <line>, "message")
  /// Transform assert foo() to:
  ///   if not foo(): seq_assert(<file>, <line>, "")
  /// If simplification stage is invoked during unit testing, call seq_assert_test()
  /// instead.
  void visit(AssertStmt *) override;
  /// Transform while cond to:
  ///   while cond.__bool__()
  /// Transform while cond: ... else: ... to:
  ///   no_break = True
  ///   while cond.__bool__(): ...
  ///   if no_break.__bool__(): ...
  void visit(WhileStmt *) override;
  /// Transform for i in it: ... to:
  ///   for i in it.__iter__(): ...
  /// Transform for i, j in it: ... to:
  ///   for tmp in it.__iter__():
  ///      i, j = tmp; ...
  /// This transformation uses AssignStmt and supports all unpack operations that are
  /// handled there.
  /// Transform for i in it: ... else: ... to:
  ///   no_break = True
  ///   for i in it.__iter__(): ...
  ///   if no_break.__bool__(): ...
  void visit(ForStmt *) override;
  /// Transforms all if conditions to condition.__bool__().
  void visit(IfStmt *) override;
  void visit(MatchStmt *) override;
  void visit(TryStmt *) override;
  void visit(ThrowStmt *) override;
  /// Transform with foo(), bar() as a: ... to:
  ///   block:
  ///     tmp = foo()
  ///     tmp.__enter__()
  ///     try:
  ///       a = bar()
  ///       a.__enter__()
  ///       try:
  ///         ...
  ///       finally:
  ///         a.__exit__()
  ///     finally:
  ///       tmp.__exit__()
  void visit(WithStmt *) override;
  /// Perform the global checks and remove the statement from the consideration.
  void visit(GlobalStmt *) override;
  /// Import a module into its own context.
  /// Unless we are loading the standard library, each import statement is replaced
  /// with:
  ///   if not _import_N_done:
  ///     _import_N()
  ///     _import_N_done = True
  /// to make sure that the first _executed_ import statement executes its statements
  /// (like Python). See transformNewImport() and below for details.
  ///
  /// This function also handles FFI imports (C, Python etc). For the details, see
  /// transformCImport(), transformCDLLImport() and transformPythonImport().
  ///
  /// ⚠️ Warning: This behavior is slightly different than Python's
  /// behavior that executes imports when they are _executed_ first.
  void visit(ImportStmt *) override;
  /// Transforms function definitions.
  ///
  /// At this stage, the only meaningful transformation happens for "self" arguments in
  /// a class method that have no type annotation (they will get one automatically).
  ///
  /// For Python and LLVM definition transformations, see transformPythonDefinition()
  /// and transformLLVMDefinition().
  void visit(FunctionStmt *) override;
  /// Transforms type definitions and extensions.
  /// This currently consists of adding default magic methods (described in
  /// codegenMagic() method below).
  void visit(ClassStmt *) override;

  void visit(TuplePattern *) override;
  void visit(ListPattern *) override;
  void visit(OrPattern *) override;
  void visit(WildcardPattern *) override;
  void visit(GuardedPattern *) override;
  void visit(BoundPattern *) override;

  using CallbackASTVisitor<ExprPtr, StmtPtr, PatternPtr>::transform;

private:
  /// Converts binary integers (0bXXX), unsigned integers (XXXu), fixed-width integers
  /// (XXXuN and XXXiN), and other suffix integers to a corresponding integer value or a
  /// constructor:
  ///   123u -> UInt[64](123)
  ///   123i56 -> Int[56]("123")  (same for UInt)
  ///   123pf -> int.__suffix_pf__("123")
  ExprPtr transformInt(const string &value, const string &suffix);
  /// Converts a Python-like F-string (f"foo {x+1} bar") to a concatenation:
  ///   str.cat(["foo ", str(x + 1), " bar"]).
  /// Also supports "{x=}" specifier (that prints the raw expression as well).
  /// @example f"{x+1=}" becomes str.cat(["x+1=", str(x+1)]).
  ExprPtr transformFString(string value);
  /// Generate tuple classes Tuple.N[T1,...,TN](a1: T1, ..., aN: TN) for all
  /// 0 <= len <= N, and return the canonical name of Tuple.len.
  string generateTupleStub(int len);
  /// Transforms a list of GeneratorBody loops to a corresponding set of statements.
  /// @example (for i in j if a for k in i if a if b) becomes:
  ///          for i in j: if a: for k in i: if a: if b: <prev>
  /// @param prev (out-argument) A pointer to the innermost block (suite) where a
  /// comprehension (or generator) expression should reside.
  StmtPtr transformGeneratorBody(const vector<GeneratorBody> &loops, SuiteStmt *&prev);
  /// Transform an index expression: allow for type expressions, and check if an
  /// expression is a static expression. If so, return StaticExpr.
  ExprPtr transformIndexExpr(const ExprPtr &expr);
  /// Make an anonymous function _lambda_XX with provided statements and argument names.
  /// Function definition is prepended to the current statement.
  /// If the statements refer to outer variables, those variables will be captured and
  /// added to the list of arguments. Returns a call expression that calls this
  /// function with captured variables.
  /// @example Given a statement a+b and argument names a, this generates
  ///            def _lambda(a, b): return a+b
  ///          and returns
  ///            _lambda(b).
  ExprPtr makeAnonFn(vector<StmtPtr> &&stmts,
                     const vector<string> &argNames = vector<string>{});

  /// Transforms a simple assignment:
  ///   a[x] = b -> a.__setitem__(x, b)
  ///   a.x = b -> AssignMemberStmt
  ///   a : type = b -> AssignStmt
  ///   a = b -> AssignStmt or UpdateStmt if a exists in the same scope (or is global)
  StmtPtr transformAssignment(const Expr *lhs, const Expr *rhs, const Expr *type,
                              bool shadow, bool mustExist);
  /// Unpack an assignment expression lhs = rhs into a list of simple assignment
  /// expressions (either a = b, or a.x = b, or a[x] = b).
  /// Used to handle various Python unpacking rules, such as:
  ///   (a, b) = c
  ///   a, b = c
  ///   [a, *x, b] = c.
  /// Non-trivial right-hand expressions are first stored in a temporary variable:
  ///   a, b = c, d + foo() -> tmp = (c, d + foo); a = tmp[0]; b = tmp[1].
  /// Processes each assignment recursively to support cases like:
  ///   a, (b, c) = d
  void unpackAssignments(const Expr *lhs, const Expr *rhs, vector<StmtPtr> &stmts,
                         bool shadow, bool mustExist);
  /// Transform a C import (from C import foo(int) -> float as f) to:
  ///   @.c
  ///   def foo(a1: int) -> float: pass
  ///   f = foo (only if altName is provided).
  StmtPtr transformCImport(const string &name, const vector<Param> &args,
                           const Expr *ret, const string &altName);
  /// Transform a dynamic C import (from C import lib.foo(int) -> float as f) to:
  ///   def foo(a1: int) -> float:
  ///     fptr = _dlsym(lib, "foo")
  ///     f = Function[float, int](fptr)
  ///     return f(a1)  (if return type is void, just call f(a1))
  StmtPtr transformCDLLImport(const Expr *dylib, const string &name,
                              const vector<Param> &args, const Expr *ret,
                              const string &altName);
  /// Transform a Python module import (from python import module as f) to:
  ///   f = pyobj._import("module")
  /// Transform a Python function import (from python import lib.foo(int) -> float as f)
  /// to:
  ///   def f(a0: int) -> float:
  ///     f = pyobj._import("lib")._getattr("foo")
  ///     return float.__from_py__(f(a0))
  /// If a return type is nullptr, the function just returns f (raw pyobj).
<<<<<<< HEAD
  StmtPtr parsePythonImport(const Expr *what, const vector<Param> &args,
                            const Expr *ret, const string &altName);
=======
  StmtPtr transformPythonImport(const Expr *what, const vector<Param> &args,
                                const Expr *ret, const string &altName);
>>>>>>> a010c043
  /// Import a new file (with a given module name) into its own context and wrap its
  /// top-level statements into a function to support Python-style runtime import
  /// loading. Once import is done, generate:
  ///   _import_N_done = False
  ///   def _import_N():
  ///     global <imported global variables>...
  ///     __name__ = moduleName
  ///     <imported top-level statements>.
<<<<<<< HEAD
  void parseNewImport(const string &file, const string &moduleName);
=======
  void transformNewImport(const string &file, const string &moduleName);
>>>>>>> a010c043
  /// Transform a Python code-block @python def foo(x: int, y) -> int: <python code> to:
  ///   pyobj._exec("def foo(x, y): <python code>")
  ///   from python import __main__.foo(int, _) -> int
  StmtPtr transformPythonDefinition(const string &name, const vector<Param> &args,
                                    const Expr *ret, const Stmt *codeStmt);
  /// Transform LLVM code @llvm def foo(x: int) -> float: <llvm code> to:
  ///   def foo(x: int) -> float:
  ///     StringExpr("<llvm code>")
  ///     SuiteStmt(referenced_types)
  /// As LLVM code can reference types and static expressions in {= expr} block,
  /// all such referenced expression will be stored in the above referenced_types.
  /// "<llvm code>" will also be transformed accordingly: each {= expr} reference will
  /// be replaced with {} so that fmt::format can easily later fill the gaps.
  /// Note that any brace ({ or }) that is not part of {= expr} reference will be
  /// escaped (e.g. { -> {{ and } -> }}) so that fmt::format can print them as-is.
  StmtPtr transformLLVMDefinition(const Stmt *codeStmt);
  /// Generate a function type Function.N[TR, T1, ..., TN] as follows:
  ///   @internal @tuple @trait
  ///   class Function.N[TR, T1, ..., TN]:
  ///     def __new__(what: Ptr[byte]) -> Function.N[TR, T1, ..., TN]
  ///     def __raw__(self: Function.N[TR, T1, ..., TN]) -> Ptr[byte]
  ///     def __str__(self: Function.N[TR, T1, ..., TN]) -> str
  /// Return the canonical name of Function.N.
  string generateFunctionStub(int n);
  /// Generate a magic method __op__ for a type described by typExpr and type arguments
  /// args.
  /// Currently able to generate:
  ///   Constructors: __new__, __init__
  ///   Utilities: __raw__, __hash__, __str__
  ///   Iteration: __iter__, __getitem__, __len__, __contains__
  //    Comparisons: __eq__, __ne__, __lt__, __le__, __gt__, __ge__
  //    Pickling: __pickle__, __unpickle__
  //    Python: __to_py__, __from_py__
  StmtPtr codegenMagic(const string &op, const Expr *typExpr, const vector<Param> &args,
                       bool isRecord);
  // Return a list of all function statements within a given class suite. Checks each
  // suite recursively, and assumes that each statement is either a function or a
  // doc-string.
  vector<const Stmt *> getClassMethods(const Stmt *s);
};

} // namespace ast
} // namespace seq<|MERGE_RESOLUTION|>--- conflicted
+++ resolved
@@ -78,17 +78,8 @@
   /// @param cache Pointer to the shared transformation cache.
   /// @param file Filename of a AST node.
   /// @param barebones Set if a bare-bones standard library is used during testing.
-<<<<<<< HEAD
-  static StmtPtr apply(shared_ptr<Cache> cache, const StmtPtr &node, const string &file,
-                       bool barebones = false);
-=======
   static StmtPtr apply(shared_ptr<Cache> cache, const unique_ptr<Stmt> &node,
                        const string &file, bool barebones = false);
-
-  /// TODO
-  static StmtPtr apply(shared_ptr<SimplifyContext> cache, const StmtPtr &node,
-                       const string &file);
->>>>>>> a010c043
 
   /// TODO
   static StmtPtr apply(shared_ptr<SimplifyContext> cache, const StmtPtr &node,
@@ -121,31 +112,6 @@
   void defaultVisit(Pattern *p) override;
 
 public:
-<<<<<<< HEAD
-  /// The following visitors are documented in a corresponding implementation file.
-  void visit(const NoneExpr *) override;
-  void visit(const IntExpr *) override;
-  void visit(const StringExpr *) override;
-  void visit(const IdExpr *) override;
-  void visit(const StarExpr *) override;
-  void visit(const TupleExpr *) override;
-  void visit(const ListExpr *) override;
-  void visit(const SetExpr *) override;
-  void visit(const DictExpr *) override;
-  void visit(const GeneratorExpr *) override;
-  void visit(const DictGeneratorExpr *) override;
-  void visit(const IfExpr *) override;
-  void visit(const UnaryExpr *) override;
-  void visit(const BinaryExpr *) override;
-  void visit(const PipeExpr *) override;
-  void visit(const IndexExpr *) override;
-  void visit(const CallExpr *) override;
-  void visit(const DotExpr *) override;
-  void visit(const SliceExpr *) override;
-  void visit(const TypeOfExpr *) override;
-  void visit(const LambdaExpr *) override;
-  void visit(const AssignExpr *) override;
-=======
   /// Transform None to:
   ///   Optional().
   void visit(NoneExpr *) override;
@@ -253,7 +219,6 @@
   /// Disallowed in dependent parts of short-circuiting expressions
   /// (i.e. b and b2 in "a and b", "a or b" or "b if cond else b2").
   void visit(AssignExpr *) override;
->>>>>>> a010c043
 
   /// Transform all statements in a suite and flatten them (unless a suite is a variable
   /// scope).
@@ -444,13 +409,8 @@
   ///     f = pyobj._import("lib")._getattr("foo")
   ///     return float.__from_py__(f(a0))
   /// If a return type is nullptr, the function just returns f (raw pyobj).
-<<<<<<< HEAD
-  StmtPtr parsePythonImport(const Expr *what, const vector<Param> &args,
-                            const Expr *ret, const string &altName);
-=======
   StmtPtr transformPythonImport(const Expr *what, const vector<Param> &args,
                                 const Expr *ret, const string &altName);
->>>>>>> a010c043
   /// Import a new file (with a given module name) into its own context and wrap its
   /// top-level statements into a function to support Python-style runtime import
   /// loading. Once import is done, generate:
@@ -459,11 +419,7 @@
   ///     global <imported global variables>...
   ///     __name__ = moduleName
   ///     <imported top-level statements>.
-<<<<<<< HEAD
-  void parseNewImport(const string &file, const string &moduleName);
-=======
   void transformNewImport(const string &file, const string &moduleName);
->>>>>>> a010c043
   /// Transform a Python code-block @python def foo(x: int, y) -> int: <python code> to:
   ///   pyobj._exec("def foo(x, y): <python code>")
   ///   from python import __main__.foo(int, _) -> int
