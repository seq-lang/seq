/*
 * simplify.h --- AST simplification transformation.
 *
 * (c) Seq project. All rights reserved.
 * This file is subject to the terms and conditions defined in
 * file 'LICENSE', which is part of this source code package.
 */

#include <memory>
#include <string>
#include <tuple>
#include <vector>

#include "parser/ast.h"
#include "parser/common.h"
#include "parser/ocaml/ocaml.h"
#include "parser/visitors/simplify/simplify.h"
#include "parser/visitors/simplify/simplify_ctx.h"

using fmt::format;
using std::deque;
using std::dynamic_pointer_cast;
using std::function;
using std::get;
using std::move;
using std::ostream;
using std::pair;
using std::stack;
using std::static_pointer_cast;

namespace seq {
namespace ast {

using namespace types;

StmtPtr SimplifyVisitor::apply(shared_ptr<Cache> cache, const StmtPtr &node,
                               const string &file, bool barebones) {
  vector<StmtPtr> stmts;
  auto preamble = make_shared<Preamble>();
<<<<<<< HEAD
=======

  if (!cache->module)
    cache->module = new seq::SeqModule();
>>>>>>> a010c043

  // Load standard library if it has not been loaded.
  if (!in(cache->imports, STDLIB_IMPORT)) {
    // Load the internal module
    auto stdlib = make_shared<SimplifyContext>(STDLIB_IMPORT, cache);
    auto stdlibPath = getImportFile(cache->argv0, STDLIB_INTERNAL_MODULE, "", true);
    if (stdlibPath.empty() ||
        stdlibPath.substr(stdlibPath.size() - 12) != "__init__.seq")
      ast::error("cannot load standard library");
    if (barebones)
      stdlibPath = stdlibPath.substr(0, stdlibPath.size() - 5) + "test__.seq";
    stdlib->setFilename(stdlibPath);
    cache->imports[STDLIB_IMPORT] = {stdlibPath, stdlib};

    // Add __internal class that will store functions needed by other internal classes.
    // We will call them as __internal.fn because directly calling fn will result in a
    // unresolved dependency cycle.
    {
      auto name = "__internal__";
      auto canonical = stdlib->generateCanonicalName(name);
      stdlib->add(SimplifyItem::Type, name, canonical, true);
      // Generate an AST for each POD type. All of them are tuples.
      cache->classes[canonical].ast = make_unique<ClassStmt>(
          canonical, vector<Param>(), vector<Param>(), nullptr, vector<string>{});
      preamble->types.emplace_back(clone(cache->classes[canonical].ast));
    }
    // Add simple POD types to the preamble (these types are defined in LLVM and we
    // cannot properly define them in Seq)
    for (auto &name : {"void", "bool", "byte", "int", "float"}) {
      auto canonical = stdlib->generateCanonicalName(name);
      stdlib->add(SimplifyItem::Type, name, canonical, true);
      // Generate an AST for each POD type. All of them are tuples.
      cache->classes[canonical].ast =
          make_unique<ClassStmt>(canonical, vector<Param>(), vector<Param>(), nullptr,
                                 vector<string>{ATTR_INTERNAL, ATTR_TUPLE});
      preamble->types.emplace_back(clone(cache->classes[canonical].ast));
    }
    // Add generic POD types to the preamble
    for (auto &name : vector<string>{"Ptr", "Generator", "Optional", "Int", "UInt"}) {
      auto canonical = stdlib->generateCanonicalName(name);
      stdlib->add(SimplifyItem::Type, name, canonical, true);
      vector<Param> generics;
      auto genName = stdlib->generateCanonicalName("T");
<<<<<<< HEAD
      preamble->types.push_back(make_unique<ClassStmt>(genName, vector<Param>{},
                                                       vector<Param>{}, nullptr,
                                                       vector<string>{ATTR_GENERIC}));
      if (string(name) == "Int" || string(name) == "UInt")
        generics.emplace_back(Param{genName, make_unique<IdExpr>(".int"), nullptr});
=======
      if (string(name) == "Int" || string(name) == "UInt")
        generics.emplace_back(Param{genName, make_unique<IdExpr>("int"), nullptr});
>>>>>>> a010c043
      else
        generics.emplace_back(Param{genName, nullptr, nullptr});
      auto c =
          make_unique<ClassStmt>(canonical, move(generics), vector<Param>(), nullptr,
                                 vector<string>{ATTR_INTERNAL, ATTR_TUPLE});
      if (name == "Generator")
        c->attributes[ATTR_TRAIT] = "";
      preamble->types.emplace_back(clone(c));
      cache->classes[canonical].ast = move(c);
    }
    // Reserve the following static identifiers.
    for (auto name : {"staticlen", "compile_error", "isinstance", "hasattr"})
      stdlib->generateCanonicalName(name);

    // This code must be placed in a preamble (these are not POD types but are
    // referenced by the various preamble Function.N and Tuple.N stubs)
    stdlib->isStdlibLoading = true;
    stdlib->moduleName = "__internal__";
    auto baseTypeCode = "@internal\n@tuple\nclass pyobj:\n  p: Ptr[byte]\n"
<<<<<<< HEAD
                        "@internal\n@tuple\nclass str:\n  len: int\n  ptr: Ptr[byte]\n";
=======
                        "@internal\n@tuple\nclass str:\n  ptr: Ptr[byte]\n  len: int\n";
>>>>>>> a010c043
    SimplifyVisitor(stdlib, preamble).transform(parseCode(stdlibPath, baseTypeCode));
    // Load the standard library
    stdlib->setFilename(stdlibPath);
    stmts.push_back(SimplifyVisitor(stdlib, preamble).transform(parseFile(stdlibPath)));
    // Add __argv__ variable as __argv__: Array[str]
    preamble->globals.push_back(
        SimplifyVisitor(stdlib, preamble)
            .transform(make_unique<AssignStmt>(
                make_unique<IdExpr>("__argv__"), nullptr,
<<<<<<< HEAD
                make_unique<IndexExpr>(make_unique<IdExpr>(".Array"),
                                       make_unique<IdExpr>(".str")))));
=======
                make_unique<IndexExpr>(make_unique<IdExpr>("Array"),
                                       make_unique<IdExpr>("str")))));
>>>>>>> a010c043
    stdlib->isStdlibLoading = false;
  }

  // Reuse standard library context as it contains all standard library symbols.
  auto ctx = static_pointer_cast<SimplifyContext>(cache->imports[STDLIB_IMPORT].ctx);
  // Transform the input node.
  ctx->setFilename(file);
  ctx->moduleName = MODULE_MAIN;
  // Prepend __name__ = "__main__".
  stmts.push_back(make_unique<AssignStmt>(make_unique<IdExpr>("__name__"),
                                          make_unique<StringExpr>(MODULE_MAIN)));
  stmts.emplace_back(SimplifyVisitor(ctx, preamble).transform(node));
<<<<<<< HEAD

  auto suite = make_unique<SuiteStmt>();
  for (auto &s : preamble->types)
    suite->stmts.push_back(move(s));
  for (auto &s : preamble->globals)
    suite->stmts.push_back(move(s));
  for (auto &s : preamble->functions)
    suite->stmts.push_back(move(s));
  for (auto &s : stmts)
    suite->stmts.push_back(move(s));
  return move(suite);
}

=======

  auto suite = make_unique<SuiteStmt>();
  for (auto &s : preamble->types)
    suite->stmts.push_back(move(s));
  for (auto &s : preamble->globals)
    suite->stmts.push_back(move(s));
  for (auto &s : preamble->functions)
    suite->stmts.push_back(move(s));
  for (auto &s : stmts)
    suite->stmts.push_back(move(s));
  return move(suite);
}

>>>>>>> a010c043
StmtPtr SimplifyVisitor::apply(shared_ptr<SimplifyContext> ctx, const StmtPtr &node,
                               const string &file) {
  vector<StmtPtr> stmts;
  auto preamble = make_shared<Preamble>();
  stmts.emplace_back(SimplifyVisitor(move(ctx), preamble).transform(node));
  auto suite = make_unique<SuiteStmt>();
  for (auto &s : preamble->types)
    suite->stmts.push_back(move(s));
  for (auto &s : preamble->globals)
    suite->stmts.push_back(move(s));
  for (auto &s : preamble->functions)
    suite->stmts.push_back(move(s));
  for (auto &s : stmts)
    suite->stmts.push_back(move(s));
  return move(suite);
}

SimplifyVisitor::SimplifyVisitor(shared_ptr<SimplifyContext> ctx,
                                 shared_ptr<Preamble> preamble,
                                 shared_ptr<vector<StmtPtr>> prepend)
    : ctx(move(ctx)), preamble(move(preamble)) {
  prependStmts = prepend ? move(prepend) : make_shared<vector<StmtPtr>>();
}

} // namespace ast
} // namespace seq<|MERGE_RESOLUTION|>--- conflicted
+++ resolved
@@ -37,12 +37,9 @@
                                const string &file, bool barebones) {
   vector<StmtPtr> stmts;
   auto preamble = make_shared<Preamble>();
-<<<<<<< HEAD
-=======
 
   if (!cache->module)
-    cache->module = new seq::SeqModule();
->>>>>>> a010c043
+    cache->module = std::make_unique<seq::ir::IRModule>("");
 
   // Load standard library if it has not been loaded.
   if (!in(cache->imports, STDLIB_IMPORT)) {
@@ -86,16 +83,8 @@
       stdlib->add(SimplifyItem::Type, name, canonical, true);
       vector<Param> generics;
       auto genName = stdlib->generateCanonicalName("T");
-<<<<<<< HEAD
-      preamble->types.push_back(make_unique<ClassStmt>(genName, vector<Param>{},
-                                                       vector<Param>{}, nullptr,
-                                                       vector<string>{ATTR_GENERIC}));
-      if (string(name) == "Int" || string(name) == "UInt")
-        generics.emplace_back(Param{genName, make_unique<IdExpr>(".int"), nullptr});
-=======
       if (string(name) == "Int" || string(name) == "UInt")
         generics.emplace_back(Param{genName, make_unique<IdExpr>("int"), nullptr});
->>>>>>> a010c043
       else
         generics.emplace_back(Param{genName, nullptr, nullptr});
       auto c =
@@ -115,11 +104,7 @@
     stdlib->isStdlibLoading = true;
     stdlib->moduleName = "__internal__";
     auto baseTypeCode = "@internal\n@tuple\nclass pyobj:\n  p: Ptr[byte]\n"
-<<<<<<< HEAD
-                        "@internal\n@tuple\nclass str:\n  len: int\n  ptr: Ptr[byte]\n";
-=======
                         "@internal\n@tuple\nclass str:\n  ptr: Ptr[byte]\n  len: int\n";
->>>>>>> a010c043
     SimplifyVisitor(stdlib, preamble).transform(parseCode(stdlibPath, baseTypeCode));
     // Load the standard library
     stdlib->setFilename(stdlibPath);
@@ -129,13 +114,8 @@
         SimplifyVisitor(stdlib, preamble)
             .transform(make_unique<AssignStmt>(
                 make_unique<IdExpr>("__argv__"), nullptr,
-<<<<<<< HEAD
-                make_unique<IndexExpr>(make_unique<IdExpr>(".Array"),
-                                       make_unique<IdExpr>(".str")))));
-=======
                 make_unique<IndexExpr>(make_unique<IdExpr>("Array"),
                                        make_unique<IdExpr>("str")))));
->>>>>>> a010c043
     stdlib->isStdlibLoading = false;
   }
 
@@ -148,7 +128,6 @@
   stmts.push_back(make_unique<AssignStmt>(make_unique<IdExpr>("__name__"),
                                           make_unique<StringExpr>(MODULE_MAIN)));
   stmts.emplace_back(SimplifyVisitor(ctx, preamble).transform(node));
-<<<<<<< HEAD
 
   auto suite = make_unique<SuiteStmt>();
   for (auto &s : preamble->types)
@@ -162,21 +141,6 @@
   return move(suite);
 }
 
-=======
-
-  auto suite = make_unique<SuiteStmt>();
-  for (auto &s : preamble->types)
-    suite->stmts.push_back(move(s));
-  for (auto &s : preamble->globals)
-    suite->stmts.push_back(move(s));
-  for (auto &s : preamble->functions)
-    suite->stmts.push_back(move(s));
-  for (auto &s : stmts)
-    suite->stmts.push_back(move(s));
-  return move(suite);
-}
-
->>>>>>> a010c043
 StmtPtr SimplifyVisitor::apply(shared_ptr<SimplifyContext> ctx, const StmtPtr &node,
                                const string &file) {
   vector<StmtPtr> stmts;
