/*
 * simplify_pattern.cpp --- AST pattern simplifications.
 *
 * (c) Seq project. All rights reserved.
 * This file is subject to the terms and conditions defined in
 * file 'LICENSE', which is part of this source code package.
 */

#include "parser/ast.h"
#include "parser/common.h"
#include "parser/visitors/simplify/simplify.h"

namespace seq {
namespace ast {

PatternPtr SimplifyVisitor::transform(const PatternPtr &pat) {
  if (!pat)
    return nullptr;
  SimplifyVisitor v(ctx, preamble, prependStmts);
  v.setSrcInfo(pat->getSrcInfo());
  pat->accept(v);
  return move(v.resultPattern);
}

void SimplifyVisitor::defaultVisit(Pattern *p) { resultPattern = p->clone(); }

/**************************************************************************************/

void SimplifyVisitor::visit(TuplePattern *pat) {
  resultPattern = N<TuplePattern>(transform(pat->patterns));
}

void SimplifyVisitor::visit(ListPattern *pat) {
  resultPattern = N<ListPattern>(transform(pat->patterns));
}

void SimplifyVisitor::visit(OrPattern *pat) {
  resultPattern = N<OrPattern>(transform(pat->patterns));
}

<<<<<<< HEAD
void SimplifyVisitor::visit(const WildcardPattern *pat) {
=======
void SimplifyVisitor::visit(WildcardPattern *pat) {
>>>>>>> a010c043
  string varName;
  if (!pat->var.empty()) {
    ctx->add(SimplifyItem::Var, pat->var,
             varName = ctx->generateCanonicalName(pat->var));
  }
  resultPattern = N<WildcardPattern>(varName);
}

/// Transform case pattern if cond to:
///   case pattern if cond.__bool__()
void SimplifyVisitor::visit(GuardedPattern *pat) {
  resultPattern = N<GuardedPattern>(
      transform(pat->pattern),
      transform(N<CallExpr>(N<DotExpr>(clone(pat->cond), "__bool__"))));
}

<<<<<<< HEAD
void SimplifyVisitor::visit(const BoundPattern *pat) {
=======
void SimplifyVisitor::visit(BoundPattern *pat) {
>>>>>>> a010c043
  string varName = ctx->generateCanonicalName(pat->var);
  ctx->add(SimplifyItem::Var, pat->var, varName);
  resultPattern = N<BoundPattern>(varName, transform(pat->pattern));
}

} // namespace ast
} // namespace seq<|MERGE_RESOLUTION|>--- conflicted
+++ resolved
@@ -38,11 +38,7 @@
   resultPattern = N<OrPattern>(transform(pat->patterns));
 }
 
-<<<<<<< HEAD
-void SimplifyVisitor::visit(const WildcardPattern *pat) {
-=======
 void SimplifyVisitor::visit(WildcardPattern *pat) {
->>>>>>> a010c043
   string varName;
   if (!pat->var.empty()) {
     ctx->add(SimplifyItem::Var, pat->var,
@@ -59,11 +55,7 @@
       transform(N<CallExpr>(N<DotExpr>(clone(pat->cond), "__bool__"))));
 }
 
-<<<<<<< HEAD
-void SimplifyVisitor::visit(const BoundPattern *pat) {
-=======
 void SimplifyVisitor::visit(BoundPattern *pat) {
->>>>>>> a010c043
   string varName = ctx->generateCanonicalName(pat->var);
   ctx->add(SimplifyItem::Var, pat->var, varName);
   resultPattern = N<BoundPattern>(varName, transform(pat->pattern));
