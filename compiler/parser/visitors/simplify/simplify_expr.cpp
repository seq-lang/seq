/*
 * simplify_expr.cpp --- AST expression simplifications.
 *
 * (c) Seq project. All rights reserved.
 * This file is subject to the terms and conditions defined in
 * file 'LICENSE', which is part of this source code package.
 */
#include <deque>
#include <memory>
#include <string>
#include <tuple>
#include <vector>

#include "parser/ast.h"
#include "parser/cache.h"
#include "parser/common.h"
#include "parser/ocaml/ocaml.h"
#include "parser/visitors/simplify/simplify.h"

using fmt::format;
using std::deque;

namespace seq {
namespace ast {

using namespace types;

ExprPtr SimplifyVisitor::transform(const ExprPtr &expr) {
  return transform(expr.get(), false);
}

ExprPtr SimplifyVisitor::transform(const Expr *expr, bool allowTypes) {
  if (!expr)
    return nullptr;
  SimplifyVisitor v(ctx, preamble, prependStmts);
  v.setSrcInfo(expr->getSrcInfo());
  expr->accept(v);
  if (!allowTypes && v.resultExpr && v.resultExpr->isType())
    error("unexpected type expression");
  return move(v.resultExpr);
}

ExprPtr SimplifyVisitor::transformType(const Expr *expr) {
  auto e = transform(expr, true);
  if (e && !e->isType())
    error("expected type expression");
  return e;
}

void SimplifyVisitor::defaultVisit(const Expr *e) { resultExpr = e->clone(); }

/// Transform None to:
///   Optional().
void SimplifyVisitor::visit(const NoneExpr *expr) {
  resultExpr = transform(N<CallExpr>(N<IdExpr>(".Optional")));
}

/// See transformInt for details of integer transformation.
void SimplifyVisitor::visit(const IntExpr *expr) {
  resultExpr = transformInt(expr->value, expr->suffix);
}

/// String is transformed if it is an F-string or a custom-prefix string.
/// Custom prefix strings are transformed to:
///   pfx'foo' -> str.__prefix_pfx__[len(foo)]('foo').
/// For F-strings: see parseFString.
void SimplifyVisitor::visit(const StringExpr *expr) {
  if (expr->prefix == "f") {
    /// F-strings
    resultExpr = parseFString(expr->value);
  } else if (!expr->prefix.empty()) {
    /// Custom-prefix strings
    resultExpr = transform(
        N<CallExpr>(N<IndexExpr>(N<DotExpr>(N<IdExpr>(".str"),
                                            format("__prefix_{}__", expr->prefix)),
                                 N<IntExpr>(expr->value.size())),
                    N<StringExpr>(expr->value)));
  } else {
    resultExpr = expr->clone();
  }
}

/// Each identifier is replaced with its canonical identifier.
void SimplifyVisitor::visit(const IdExpr *expr) {
  auto val = ctx->find(expr->value);
  if (!val)
    error("identifier '{}' not found", expr->value);

  // If we are accessing an outer non-global variable, raise an error unless
  // we are capturing variables (in that case capture it).
  bool captured = false;
  if (val->isVar()) {
    if (ctx->getBase() != val->getBase() && !val->isGlobal()) {
      if (!ctx->captures.empty()) {
        captured = true;
        ctx->captures.back().insert(expr->value);
      } else {
        error("cannot access non-global variable '{}'", expr->value);
      }
    }
  }

  // Replace the variable with its canonical name. Do not canonize captured
  // variables (they will be later passed as argument names).
  resultExpr = N<IdExpr>(captured ? expr->value : val->canonicalName);
  // Flag the expression as a type expression if it points to a class name or a generic.
  if (val->isType() && !val->isStatic())
    resultExpr->markType();

  // Check if this variable is coming from an enclosing base; if so, ensure that the
  // current base and all bases between the enclosing base point to the enclosing base.
  for (int i = int(ctx->bases.size()) - 1; i >= 0; i--) {
    if (ctx->bases[i].name == val->getBase()) {
      for (int j = i + 1; j < ctx->bases.size(); j++) {
        ctx->bases[j].parent = std::max(i, ctx->bases[j].parent);
        seqassert(ctx->bases[j].parent < j, "invalid base");
      }
      return;
    }
  }
  // If that is not the case, we are probably having a class accessing its enclosing
  // function variable (generic or other identifier). We do not like that!
  if (!val->getBase().empty())
    error(
        "identifier '{}' not found (classes cannot access outer function identifiers)",
        expr->value);
}

/// Transform a star-expression *args to:
///   List(args.__iter__()).
/// This function is called only if other nodes (CallExpr, AssignStmt, ListExpr) do
/// not handle their star-expression cases.
void SimplifyVisitor::visit(const StarExpr *expr) {
  resultExpr = transform(N<CallExpr>(
      N<IdExpr>(".List"), N<CallExpr>(N<DotExpr>(clone(expr->what), "__iter__"))));
}

/// Transform a tuple (a1, ..., aN) to:
///   Tuple.N.__new__(a1, ..., aN).
/// If Tuple.N has not been seen before, generate a stub class for it.
void SimplifyVisitor::visit(const TupleExpr *expr) {
  auto name = generateTupleStub(expr->items.size());
  resultExpr = transform(
      N<CallExpr>(N<DotExpr>(N<IdExpr>(name), "__new__"), clone(expr->items)));
}

/// Transform a list [a1, ..., aN] to a statement expression:
///   list = List(N); (list.append(a1))...; list.
/// Any star-expression is automatically unrolled:
///   [a, *b] becomes list.append(a); for it in b: list.append(it).
void SimplifyVisitor::visit(const ListExpr *expr) {
  vector<StmtPtr> stmts;
  ExprPtr var = N<IdExpr>(ctx->cache->getTemporaryVar("list"));
  stmts.push_back(transform(N<AssignStmt>(
      clone(var),
      N<CallExpr>(N<IdExpr>(".List"),
                  !expr->items.empty() ? N<IntExpr>(expr->items.size()) : nullptr))));
  for (const auto &it : expr->items) {
    if (auto star = it->getStar()) {
      ExprPtr forVar = N<IdExpr>(ctx->cache->getTemporaryVar("it"));
      stmts.push_back(transform(N<ForStmt>(
          clone(forVar), star->what->clone(),
          N<ExprStmt>(N<CallExpr>(N<DotExpr>(clone(var), "append"), clone(forVar))))));
    } else {
      stmts.push_back(transform(
          N<ExprStmt>(N<CallExpr>(N<DotExpr>(clone(var), "append"), clone(it)))));
    }
  }
  resultExpr = N<StmtExpr>(move(stmts), transform(var));
}

/// Transform a set {a1, ..., aN} to a statement expression:
///   set = Set(); (set.add(a1))...; set.
/// Any star-expression is automatically unrolled:
///   {a, *b} becomes set.add(a); for it in b: set.add(it).
void SimplifyVisitor::visit(const SetExpr *expr) {
  vector<StmtPtr> stmts;
  ExprPtr var = N<IdExpr>(ctx->cache->getTemporaryVar("set"));
  stmts.push_back(transform(N<AssignStmt>(clone(var), N<CallExpr>(N<IdExpr>(".Set")))));
  for (auto &it : expr->items)
    if (auto star = it->getStar()) {
      ExprPtr forVar = N<IdExpr>(ctx->cache->getTemporaryVar("it"));
      stmts.push_back(transform(N<ForStmt>(
          clone(forVar), star->what->clone(),
          N<ExprStmt>(N<CallExpr>(N<DotExpr>(clone(var), "add"), clone(forVar))))));
    } else {
      stmts.push_back(transform(
          N<ExprStmt>(N<CallExpr>(N<DotExpr>(clone(var), "add"), clone(it)))));
    }
  resultExpr = N<StmtExpr>(move(stmts), transform(var));
}

/// Transform a dictionary {k1: v1, ..., kN: vN} to a statement expression
///   dict = Dict(); (dict.__setitem__(k1, v1))...; dict.
///
/// TODO: allow dictionary unpacking (**dict) (needs parser support).
void SimplifyVisitor::visit(const DictExpr *expr) {
  vector<StmtPtr> stmts;
  ExprPtr var = N<IdExpr>(ctx->cache->getTemporaryVar("dict"));
  stmts.push_back(
      transform(N<AssignStmt>(clone(var), N<CallExpr>(N<IdExpr>(".Dict")))));
  for (auto &it : expr->items)
    stmts.push_back(transform(N<ExprStmt>(N<CallExpr>(
        N<DotExpr>(clone(var), "__setitem__"), clone(it.key), clone(it.value)))));
  resultExpr = N<StmtExpr>(move(stmts), transform(var));
}

/// Transform a list comprehension [i+a for i in j if a] to a statement expression:
///    gen = List()
///    for i in j: if a: gen.append(i+a)
/// Analogous for sets and other comprehension cases.
/// Also transform a generator (i+a for i in j if a) to a lambda call:
///    def _lambda(j, a): for i in j: yield i+a
///    _lambda(j, a).__iter__()
///
/// TODO: add list.__len__() optimization.
void SimplifyVisitor::visit(const GeneratorExpr *expr) {
  SuiteStmt *prev;
  auto suite = getGeneratorBlock(expr->loops, prev);

  vector<StmtPtr> stmts;
  ExprPtr var = N<IdExpr>(ctx->cache->getTemporaryVar("gen"));
  if (expr->kind == GeneratorExpr::ListGenerator) {
    stmts.push_back(
        transform(N<AssignStmt>(clone(var), N<CallExpr>(N<IdExpr>(".List")))));
    prev->stmts.push_back(
        N<ExprStmt>(N<CallExpr>(N<DotExpr>(clone(var), "append"), clone(expr->expr))));
    stmts.push_back(transform(suite));
    resultExpr = N<StmtExpr>(move(stmts), transform(var));
  } else if (expr->kind == GeneratorExpr::SetGenerator) {
    stmts.push_back(
        transform(N<AssignStmt>(clone(var), N<CallExpr>(N<IdExpr>(".Set")))));
    prev->stmts.push_back(
        N<ExprStmt>(N<CallExpr>(N<DotExpr>(clone(var), "add"), clone(expr->expr))));
    stmts.push_back(transform(suite));
    resultExpr = N<StmtExpr>(move(stmts), transform(var));
  } else {
    prev->stmts.push_back(N<YieldStmt>(clone(expr->expr)));
    stmts.push_back(move(suite));
    resultExpr =
        transform(N<CallExpr>(N<DotExpr>(makeAnonFn(move(stmts)), "__iter__")));
  }
}

/// Transform a dictionary comprehension [i: a for i in j] to a statement expression:
///    gen = Dict()
///    for i in j: gen.__setitem__(i, a)
void SimplifyVisitor::visit(const DictGeneratorExpr *expr) {
  SuiteStmt *prev;
  auto suite = getGeneratorBlock(expr->loops, prev);

  vector<StmtPtr> stmts;
  ExprPtr var = N<IdExpr>(ctx->cache->getTemporaryVar("gen"));
  stmts.push_back(
      transform(N<AssignStmt>(clone(var), N<CallExpr>(N<IdExpr>(".Dict")))));
  prev->stmts.push_back(N<ExprStmt>(N<CallExpr>(N<DotExpr>(clone(var), "__setitem__"),
                                                clone(expr->key), clone(expr->expr))));
  stmts.push_back(transform(suite));
  resultExpr = N<StmtExpr>(move(stmts), transform(var));
}

/// Transform a if-expression a if cond else b to:
///   a if cond.__bool__() else b
void SimplifyVisitor::visit(const IfExpr *expr) {
  auto cond = transform(N<CallExpr>(N<DotExpr>(clone(expr->cond), "__bool__")));
  auto oldAssign = ctx->canAssign;
  ctx->canAssign = false;
  resultExpr = N<IfExpr>(move(cond), transform(expr->ifexpr), transform(expr->elsexpr));
  ctx->canAssign = oldAssign;
}

/// Transform a unary expression to the corresponding magic call
/// (__invert__, __pos__ or __neg__).
///
/// Special case: not a is transformed to
///   a.__bool__().__invert__()
void SimplifyVisitor::visit(const UnaryExpr *expr) {
  if (expr->op == "!") {
    resultExpr = transform(N<CallExpr>(N<DotExpr>(
        N<CallExpr>(N<DotExpr>(clone(expr->expr), "__bool__")), "__invert__")));
  } else {
    string magic;
    if (expr->op == "~")
      magic = "invert";
    else if (expr->op == "+")
      magic = "pos";
    else if (expr->op == "-")
      magic = "neg";
    else
      error("invalid unary operator '{}'", expr->op);
    magic = format("__{}__", magic);
    resultExpr = transform(N<CallExpr>(N<DotExpr>(clone(expr->expr), magic)));
  }
}

/// Transform the following binary expressions:
///   a and.or b -> a.__bool__() and/or b.__bool__()
///   a is not b -> (a is b).__invert__()
///   a not in b -> not (a in b)
///   a in b -> a.__contains__(b)
///   None is None -> True
///   None is b -> b is None.
/// Other cases are handled during the type-checking stage.
void SimplifyVisitor::visit(const BinaryExpr *expr) {
  if (expr->op == "&&" || expr->op == "||") {
<<<<<<< HEAD
    if (expr->op == "&&") {
      resultExpr = transform(N<IfExpr>(
          clone(expr->lexpr), N<CallExpr>(N<DotExpr>(clone(expr->rexpr), "__bool__")),
          N<BoolExpr>(false)));
    } else {
      resultExpr =
          transform(N<IfExpr>(clone(expr->lexpr), N<BoolExpr>(true),
                              N<CallExpr>(N<DotExpr>(clone(expr->rexpr), "__bool__"))));
    }
=======
    auto l = transform(N<CallExpr>(N<DotExpr>(clone(expr->lexpr), "__bool__")));
    auto oldAssign = ctx->canAssign;
    ctx->canAssign = false;
    resultExpr = N<BinaryExpr>(
        move(l), expr->op,
        transform(N<CallExpr>(N<DotExpr>(clone(expr->rexpr), "__bool__"))));
    ctx->canAssign = oldAssign;
>>>>>>> bc9c7287
  } else if (expr->op == "is not") {
    resultExpr = transform(N<CallExpr>(N<DotExpr>(
        N<BinaryExpr>(clone(expr->lexpr), "is", clone(expr->rexpr)), "__invert__")));
  } else if (expr->op == "not in") {
    resultExpr = transform(
        N<UnaryExpr>("!", N<CallExpr>(N<DotExpr>(clone(expr->rexpr), "__contains__"),
                                      clone(expr->lexpr))));
  } else if (expr->op == "in") {
    resultExpr = transform(N<CallExpr>(N<DotExpr>(clone(expr->rexpr), "__contains__"),
                                       clone(expr->lexpr)));
  } else if (expr->op == "is") {
    auto le = expr->lexpr->getNone() ? clone(expr->lexpr) : transform(expr->lexpr);
    auto re = expr->rexpr->getNone() ? clone(expr->rexpr) : transform(expr->rexpr);
    if (expr->lexpr->getNone() && expr->rexpr->getNone())
      resultExpr = N<BoolExpr>(true);
    else if (expr->lexpr->getNone())
      resultExpr = N<BinaryExpr>(move(re), expr->op, move(le));
    else
      resultExpr = N<BinaryExpr>(move(le), expr->op, move(re));
  } else {
    resultExpr = N<BinaryExpr>(transform(expr->lexpr), expr->op, transform(expr->rexpr),
                               expr->inPlace);
  }
}

/// Pipes will be handled during the type-checking stage.
void SimplifyVisitor::visit(const PipeExpr *expr) {
  vector<PipeExpr::Pipe> p;
  for (auto &i : expr->items)
    p.push_back({i.op, transform(i.expr)});
  resultExpr = N<PipeExpr>(move(p));
}

/// Perform the following transformations:
///   tuple[T1, ... TN],
///   Tuple[T1, ... TN] -> Tuple.N(T1, ..., TN)
///     (and generate class Tuple.N)
///   function[R, T1, ... TN],
///   Function[R, T1, ... TN] -> Function.N(R, T1, ..., TN)
///     (and generate class Function.N)
/// Otherwise, if the index expression is a type instantiation, convert it to an
/// InstantiateExpr. All other cases are handled during the type-checking stage.
void SimplifyVisitor::visit(const IndexExpr *expr) {
  ExprPtr e = nullptr;
  // First handle the tuple[] and function[] cases.
  if (expr->expr->isId("tuple") || expr->expr->isId("Tuple")) {
    auto t = expr->index->getTuple();
    auto name = generateTupleStub(t ? int(t->items.size()) : 1);
    e = transformType(N<IdExpr>(name).get());
    e->markType();
  } else if (expr->expr->isId("function") || expr->expr->isId("Function")) {
    auto t = expr->index->getTuple();
    auto name = generateFunctionStub(t ? int(t->items.size()) - 1 : 0);
    e = transformType(N<IdExpr>(name).get());
    e->markType();
  } else {
    e = transform(expr->expr.get(), true);
  }
  // IndexExpr[i1, ..., iN] is internally stored as IndexExpr[TupleExpr[i1, ..., iN]]
  // for N > 1, so make sure to check that case.
  vector<ExprPtr> it;
  if (auto t = expr->index->getTuple())
    for (auto &i : t->items)
      it.push_back(transformIndexExpr(i));
  else
    it.push_back(transformIndexExpr(expr->index));

  // Below we check if this is a proper instantiation expression.
  bool allTypes = true;
  bool hasRealTypes = false; // real types are non-static type expressions
  for (auto &i : it) {
    bool isType = i->isType() || i->getStatic();
    if (i->isType())
      hasRealTypes = true;
    if (!isType)
      allTypes = false;
    if (isType && !allTypes)
      error(i, "invalid type expression");
  }
  if (!allTypes && e->isType())
    error("expected type parameters");
  if (allTypes && e->isType()) {
    resultExpr = N<InstantiateExpr>(move(e), move(it));
    resultExpr->markType();
  } else if (allTypes && hasRealTypes) {
    resultExpr = N<InstantiateExpr>(move(e), move(it));
  } else {
    // For some expressions (e.g. self.foo[N]) we are not yet sure if it is an
    // instantiation or an element access (the expression might be a function and we
    // do not know it yet, and all indices are StaticExpr).
    resultExpr =
        N<IndexExpr>(move(e), it.size() == 1 ? move(it[0]) : N<TupleExpr>(move(it)));
  }
}

/// Perform the following transformations:
///   __ptr__(v) -> PtrExpr(v)
///   __array__[T](sz) -> StackAllocExpr(T, sz)
/// All other cases are handled during the type-checking stage.
///
/// Also generate Tuple.N (if a call has N arguments) to allow passing arguments as a
/// tuple to Python methods later on.
void SimplifyVisitor::visit(const CallExpr *expr) {
  if (expr->expr->isId("__ptr__")) {
    if (expr->args.size() == 1 && expr->args[0].value->getId()) {
      auto v = ctx->find(expr->args[0].value->getId()->value);
      if (v && v->isVar()) {
        resultExpr = N<PtrExpr>(transform(expr->args[0].value));
        return;
      }
    }
    error("__ptr__ only accepts a single argument (variable identifier)");
  }
  if (expr->expr->getIndex() && expr->expr->getIndex()->expr->isId("__array__")) {
    if (expr->args.size() != 1)
      error("__array__ only accepts a single argument (size)");
    resultExpr = N<StackAllocExpr>(transformType(expr->expr->getIndex()->index.get()),
                                   transform(expr->args[0].value));
    return;
  }
  generateTupleStub(expr->args.size());
  vector<CallExpr::Arg> args;
  for (auto &i : expr->args)
    args.push_back({i.name, transform(i.value)});
  resultExpr = N<CallExpr>(transform(expr->expr.get(), true), move(args));
}

/// Perform the import flattening transformation:
///   a.b.c becomes canonical name of c in a.b.
/// Other cases are handled during the type-checking stage.
void SimplifyVisitor::visit(const DotExpr *expr) {
  /// First flatten the imports.
  const Expr *e = expr;
  deque<string> chain;
  while (auto d = e->getDot()) {
    chain.push_front(d->member);
    e = d->expr.get();
  }
  if (auto d = e->getId()) {
    chain.push_front(d->value);

    /// Check if this is a import or a class access:
    /// (import1.import2...).(class1.class2...)?.method?
    int importEnd = 0, itemEnd = 0;
    string importName, itemName;
    shared_ptr<SimplifyItem> val = nullptr;
    for (int i = int(chain.size()) - 1; i >= 0; i--) {
      auto s = join(chain, "/", 0, i + 1);
      val = ctx->find(s);
      if (val && val->isImport()) {
        importName = val->canonicalName;
        importEnd = i + 1;
        break;
      }
    }
    // a.b.c is completely import name
    if (importEnd == chain.size()) {
      resultExpr = N<IdExpr>(importName);
      return;
    }
    auto fctx = importName.empty() ? ctx : ctx->cache->imports[importName].ctx;
    for (int i = int(chain.size()) - 1; i >= importEnd; i--) {
      auto s = join(chain, ".", importEnd, i + 1);
      val = fctx->find(s);
      // Make sure that we access only global imported variables.
      if (val && (importName.empty() || val->isGlobal())) {
        itemName = val->canonicalName;
        itemEnd = i + 1;
        break;
      }
    }
    if (itemName.empty() && importName.empty())
      error("identifier '{}' not found", chain[importEnd]);
    if (itemName.empty())
      error("identifier '{}' not found in {}", chain[importEnd], importName);
    resultExpr = N<IdExpr>(itemName);
    if (importName.empty())
      resultExpr = transform(resultExpr.get(), true);
    if (val->isType())
      resultExpr->markType();
    for (int i = itemEnd; i < chain.size(); i++)
      resultExpr = N<DotExpr>(move(resultExpr), chain[i]);
  } else {
    resultExpr = N<DotExpr>(transform(expr->expr.get(), true), expr->member);
  }
}

// This expression is transformed during the type-checking stage
// because we need raw SliceExpr to handle static tuple slicing.
void SimplifyVisitor::visit(const SliceExpr *expr) {
  resultExpr = N<SliceExpr>(transform(expr->start), transform(expr->stop),
                            transform(expr->step));
}

/// TypeOf expressions will be handled during the type-checking stage.
void SimplifyVisitor::visit(const TypeOfExpr *expr) {
  resultExpr = N<TypeOfExpr>(transform(expr->expr.get(), true));
  resultExpr->markType();
}

/// Transform lambda a, b: a+b+c to:
///   def _lambda(a, b, c): return a+b+c
///   _lambda(..., ..., c)
void SimplifyVisitor::visit(const LambdaExpr *expr) {
  vector<StmtPtr> stmts;
  stmts.push_back(N<ReturnStmt>(clone(expr->expr)));
  auto call_raw = makeAnonFn(move(stmts), expr->vars);
  // OK to const_cast as c is already transformed and only handled here.
  auto call = const_cast<CallExpr *>(call_raw->getCall());
  if (!call) {
    seqassert(call, "bad makeAnonFn return value");
  } else if (!call->args.empty()) {
    // Create a partial call: prepend ... for each lambda argument
    for (int i = 0; i < expr->vars.size(); i++)
      call->args.insert(call->args.begin(), {"", N<EllipsisExpr>()});
    resultExpr = transform(call_raw);
  } else {
    resultExpr = move(call->expr);
  }
}

/// Transform var := expr to a statement expression:
///   var = expr; var
/// Disallowed in dependent parts of short-circuiting expressions
/// (i.e. b and b2 in "a and b", "a or b" or "b if cond else b2").
void SimplifyVisitor::visit(const AssignExpr *expr) {
  seqassert(expr->var->getId(), "only simple assignment expression are supported");
  if (!ctx->canAssign)
    error("assignment expression in a short-circuiting subexpression");
  vector<StmtPtr> s;
  s.push_back(transform(N<AssignStmt>(clone(expr->var), clone(expr->expr))));
  resultExpr =
      transform(N<StmtExpr>(move(s), transform(N<IdExpr>(expr->var->getId()->value))));
}

ExprPtr SimplifyVisitor::transformInt(const string &value, const string &suffix) {
  auto to_int = [](const string &s) {
    if (startswith(s, "0b") || startswith(s, "0B"))
      return std::stoull(s.substr(2), nullptr, 2);
    return std::stoull(s, nullptr, 0);
  };
  try {
    if (suffix.empty())
      return N<IntExpr>(to_int(value));
    /// Unsigned numbers: use UInt[64] for that
    if (suffix == "u")
      return transform(N<CallExpr>(N<IndexExpr>(N<IdExpr>(".UInt"), N<IntExpr>(64)),
                                   N<IntExpr>(to_int(value))));
    /// Fixed-precision numbers (uXXX and iXXX)
    /// NOTE: you cannot use binary (0bXXX) format with those numbers.
    /// TODO: implement non-string constructor for these cases.
    if (suffix[0] == 'u' && isdigit(suffix.substr(1)))
      return transform(N<CallExpr>(
          N<IndexExpr>(N<IdExpr>(".UInt"), N<IntExpr>(std::stoi(suffix.substr(1)))),
          N<StringExpr>(value)));
    if (suffix[0] == 'i' && isdigit(suffix.substr(1)))
      return transform(N<CallExpr>(
          N<IndexExpr>(N<IdExpr>(".Int"), N<IntExpr>(std::stoi(suffix.substr(1)))),
          N<StringExpr>(value)));
  } catch (std::out_of_range &) {
    error("integer {} out of range", value);
  }
  /// Custom suffix sfx: use int.__suffix_sfx__(str) call.
  /// NOTE: you cannot neither use binary (0bXXX) format here.
  return transform(
      N<CallExpr>(N<DotExpr>(N<IdExpr>(".int"), format("__suffix_{}__", suffix)),
                  N<StringExpr>(value)));
}

ExprPtr SimplifyVisitor::parseFString(string value) {
  vector<ExprPtr> items;
  int braceCount = 0, braceStart = 0;
  for (int i = 0; i < value.size(); i++) {
    if (value[i] == '{') {
      if (braceStart < i)
        items.push_back(N<StringExpr>(value.substr(braceStart, i - braceStart)));
      if (!braceCount)
        braceStart = i + 1;
      braceCount++;
    } else if (value[i] == '}') {
      braceCount--;
      if (!braceCount) {
        string code = value.substr(braceStart, i - braceStart);
        auto offset = getSrcInfo();
        offset.col += i;
        if (!code.empty() && code.back() == '=') {
          code = code.substr(0, code.size() - 1);
          items.push_back(N<StringExpr>(format("{}=", code)));
        }
        items.push_back(N<CallExpr>(N<IdExpr>("str"), parseExpr(code, offset)));
      }
      braceStart = i + 1;
    }
  }
  if (braceCount)
    error("f-string braces are not balanced");
  if (braceStart != value.size())
    items.push_back(N<StringExpr>(value.substr(braceStart, value.size() - braceStart)));
  return transform(
      N<CallExpr>(N<DotExpr>(N<IdExpr>("str"), "cat"), N<ListExpr>(move(items))));
}

string SimplifyVisitor::generateTupleStub(int len) {
  // Generate all tuples Tuple.(0...len) (to ensure that any slice results in a valid
  // type).
  for (int len_i = 0; len_i <= len; len_i++) {
    auto typeName = format("Tuple.{}", len_i);
    if (ctx->cache->variardics.find(typeName) == ctx->cache->variardics.end()) {
      ctx->cache->variardics.insert(typeName);
      vector<Param> generics, args;
      for (int i = 1; i <= len_i; i++) {
        generics.emplace_back(Param{format("T{}", i), nullptr, nullptr});
        args.emplace_back(
            Param{format("a{0}", i), N<IdExpr>(format("T{}", i)), nullptr});
      }
      StmtPtr stmt = make_unique<ClassStmt>(typeName, move(generics), move(args),
                                            nullptr, vector<string>{ATTR_TUPLE});
      stmt->setSrcInfo(ctx->generateSrcInfo());
      // Make sure to generate this in a clean context.
      auto nctx = make_shared<SimplifyContext>(FILE_GENERATED, ctx->cache);
      SimplifyVisitor(nctx, preamble).transform(stmt);
      auto nval = nctx->find(typeName);
      seqassert(nval, "cannot find '{}'", typeName);
      ctx->cache->imports[STDLIB_IMPORT].ctx->addToplevel(typeName, nval);
      ctx->cache->imports[STDLIB_IMPORT].ctx->addToplevel(nval->canonicalName, nval);
    }
  }
  return format(".Tuple.{}", len);
}

StmtPtr SimplifyVisitor::getGeneratorBlock(const vector<GeneratorBody> &loops,
                                           SuiteStmt *&prev) {
  StmtPtr suite = N<SuiteStmt>(), newSuite = nullptr;
  prev = (SuiteStmt *)suite.get();
  for (auto &l : loops) {
    newSuite = N<SuiteStmt>();
    auto nextPrev = (SuiteStmt *)newSuite.get();

    prev->stmts.push_back(N<ForStmt>(l.vars->clone(), l.gen->clone(), move(newSuite)));
    prev = nextPrev;
    for (auto &cond : l.conds) {
      newSuite = N<SuiteStmt>();
      nextPrev = (SuiteStmt *)newSuite.get();
      prev->stmts.push_back(N<IfStmt>(cond->clone(), move(newSuite)));
      prev = nextPrev;
    }
  }
  return suite;
}

ExprPtr SimplifyVisitor::transformIndexExpr(const ExprPtr &expr) {
  auto t = transform(expr.get(), true);
  set<string> captures;
  if (isStaticExpr(t.get(), captures))
    return N<StaticExpr>(clone(t), move(captures));
  else
    return t;
}

bool SimplifyVisitor::isStaticExpr(const Expr *expr, set<string> &captures) {
  static unordered_set<string> supported{"<",  "<=", ">", ">=", "==", "!=", "&&",
                                         "||", "+",  "-", "*",  "//", "%"};
  if (auto ei = expr->getId()) {
    auto val = ctx->find(ei->value);
    if (val && val->isStatic()) {
      captures.insert(ei->value);
      return true;
    }
    return false;
  } else if (auto eb = expr->getBinary()) {
    return (supported.find(eb->op) != supported.end()) &&
           isStaticExpr(eb->lexpr.get(), captures) &&
           isStaticExpr(eb->rexpr.get(), captures);
  } else if (auto eu = expr->getUnary()) {
    return ((eu->op == "-") || (eu->op == "!")) &&
           isStaticExpr(eu->expr.get(), captures);
  } else if (auto ef = expr->getIf()) {
    return isStaticExpr(ef->cond.get(), captures) &&
           isStaticExpr(ef->ifexpr.get(), captures) &&
           isStaticExpr(ef->elsexpr.get(), captures);
  } else if (auto eit = expr->getInt()) {
    if (!eit->suffix.empty())
      return false;
    try {
      std::stoull(eit->value, nullptr, 0);
    } catch (std::out_of_range &) {
      return false;
    }
    return true;
  } else {
    return false;
  }
}

ExprPtr SimplifyVisitor::makeAnonFn(vector<StmtPtr> &&stmts,
                                    const vector<string> &argNames) {
  vector<Param> params;
  vector<CallExpr::Arg> args;

  string name = ctx->cache->getTemporaryVar("lambda", '.');
  ctx->captures.emplace_back(set<string>{});
  for (auto &s : argNames)
    params.emplace_back(Param{s, nullptr, nullptr});
  auto fs = transform(N<FunctionStmt>(name, nullptr, vector<Param>{}, move(params),
                                      N<SuiteStmt>(move(stmts)), vector<string>{}));
  auto f = ctx->cache->functions[name].ast.get(); // name is already canonical!
  for (auto &c : ctx->captures.back()) {
    f->args.emplace_back(Param{c, nullptr, nullptr});
    args.emplace_back(CallExpr::Arg{"", N<IdExpr>(c)});
  }
  if (fs) {
    auto fp = const_cast<FunctionStmt *>(fs->getFunction());
    seqassert(fp, "not a function");
    fp->args = clone_nop(f->args);
    prependStmts->push_back(move(fs));
  }
  ctx->captures.pop_back();
  return N<CallExpr>(N<IdExpr>(name), move(args));
}

} // namespace ast
} // namespace seq<|MERGE_RESOLUTION|>--- conflicted
+++ resolved
@@ -303,7 +303,6 @@
 /// Other cases are handled during the type-checking stage.
 void SimplifyVisitor::visit(const BinaryExpr *expr) {
   if (expr->op == "&&" || expr->op == "||") {
-<<<<<<< HEAD
     if (expr->op == "&&") {
       resultExpr = transform(N<IfExpr>(
           clone(expr->lexpr), N<CallExpr>(N<DotExpr>(clone(expr->rexpr), "__bool__")),
@@ -313,15 +312,6 @@
           transform(N<IfExpr>(clone(expr->lexpr), N<BoolExpr>(true),
                               N<CallExpr>(N<DotExpr>(clone(expr->rexpr), "__bool__"))));
     }
-=======
-    auto l = transform(N<CallExpr>(N<DotExpr>(clone(expr->lexpr), "__bool__")));
-    auto oldAssign = ctx->canAssign;
-    ctx->canAssign = false;
-    resultExpr = N<BinaryExpr>(
-        move(l), expr->op,
-        transform(N<CallExpr>(N<DotExpr>(clone(expr->rexpr), "__bool__"))));
-    ctx->canAssign = oldAssign;
->>>>>>> bc9c7287
   } else if (expr->op == "is not") {
     resultExpr = transform(N<CallExpr>(N<DotExpr>(
         N<BinaryExpr>(clone(expr->lexpr), "is", clone(expr->rexpr)), "__invert__")));
