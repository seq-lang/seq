/*
 * simplify_expr.cpp --- AST expression simplifications.
 *
 * (c) Seq project. All rights reserved.
 * This file is subject to the terms and conditions defined in
 * file 'LICENSE', which is part of this source code package.
 */
#include <deque>
#include <memory>
#include <string>
#include <tuple>
#include <vector>

#include "parser/ast.h"
#include "parser/cache.h"
#include "parser/common.h"
#include "parser/ocaml/ocaml.h"
#include "parser/visitors/simplify/simplify.h"

using fmt::format;

namespace seq {
namespace ast {

ExprPtr SimplifyVisitor::transform(const ExprPtr &expr) {
  return transform(expr.get(), false);
}

ExprPtr SimplifyVisitor::transform(const Expr *expr, bool allowTypes) {
  if (!expr)
    return nullptr;
  SimplifyVisitor v(ctx, preamble, prependStmts);
  v.setSrcInfo(expr->getSrcInfo());
  const_cast<Expr *>(expr)->accept(v);
  if (!allowTypes && v.resultExpr && v.resultExpr->isType())
    error("unexpected type expression");
  return move(v.resultExpr);
}

ExprPtr SimplifyVisitor::transformType(const Expr *expr) {
  auto e = transform(expr, true);
  if (e && !e->isType())
    error("expected type expression");
  return e;
}

void SimplifyVisitor::defaultVisit(Expr *e) { resultExpr = e->clone(); }

/**************************************************************************************/

void SimplifyVisitor::visit(NoneExpr *expr) {
  resultExpr = transform(N<CallExpr>(N<IdExpr>("Optional")));
}

void SimplifyVisitor::visit(IntExpr *expr) {
  resultExpr = transformInt(expr->value, expr->suffix);
}

void SimplifyVisitor::visit(StringExpr *expr) {
  if (expr->prefix == "f") {
    /// F-strings
    resultExpr = transformFString(expr->value);
  } else if (!expr->prefix.empty()) {
    /// Custom-prefix strings
    resultExpr = transform(
        N<CallExpr>(N<IndexExpr>(N<DotExpr>(N<IdExpr>("str"),
                                            format("__prefix_{}__", expr->prefix)),
                                 N<IntExpr>(expr->value.size())),
                    N<StringExpr>(expr->value)));
  } else {
    resultExpr = expr->clone();
  }
}

void SimplifyVisitor::visit(IdExpr *expr) {
  auto val = ctx->find(expr->value);
  if (!val)
    error("identifier '{}' not found", expr->value);

  // If we are accessing an outer non-global variable, raise an error unless
  // we are capturing variables (in that case capture it).
  bool captured = false;
  if (val->isVar()) {
    if (ctx->getBase() != val->getBase() && !val->isGlobal()) {
      if (!ctx->captures.empty()) {
        captured = true;
        ctx->captures.back().insert(expr->value);
      } else {
<<<<<<< HEAD
        error("cannot access non-global variable '{}'", expr->value);
=======
        error("cannot access non-global variable '{}'",
              ctx->cache->reverseIdentifierLookup[expr->value]);
>>>>>>> a010c043
      }
    }
  }

  // Replace the variable with its canonical name. Do not canonize captured
  // variables (they will be later passed as argument names).
  resultExpr = N<IdExpr>(captured ? expr->value : val->canonicalName);
  // Flag the expression as a type expression if it points to a class name or a generic.
  if (val->isType() && !val->isStatic())
    resultExpr->markType();
  if (val->isStatic())
    resultExpr->isStaticExpr = true;

  // Check if this variable is coming from an enclosing base; if so, ensure that the
  // current base and all bases between the enclosing base point to the enclosing base.
  for (int i = int(ctx->bases.size()) - 1; i >= 0; i--) {
    if (ctx->bases[i].name == val->getBase()) {
      for (int j = i + 1; j < ctx->bases.size(); j++) {
        ctx->bases[j].parent = std::max(i, ctx->bases[j].parent);
        seqassert(ctx->bases[j].parent < j, "invalid base");
      }
      return;
    }
  }
  // If that is not the case, we are probably having a class accessing its enclosing
  // function variable (generic or other identifier). We do not like that!
  if (!val->getBase().empty())
    error(
        "identifier '{}' not found (classes cannot access outer function identifiers)",
        expr->value);
}

<<<<<<< HEAD
/// Transform a star-expression *args to:
///   List(args.__iter__()).
/// This function is called only if other nodes (CallExpr, AssignStmt, ListExpr) do
/// not handle their star-expression cases.
void SimplifyVisitor::visit(const StarExpr *expr) {
=======
void SimplifyVisitor::visit(StarExpr *expr) {
>>>>>>> a010c043
  resultExpr = transform(N<CallExpr>(
      N<IdExpr>("List"), N<CallExpr>(N<DotExpr>(clone(expr->what), "__iter__"))));
}

void SimplifyVisitor::visit(TupleExpr *expr) {
  auto name = generateTupleStub(expr->items.size());
  resultExpr = transform(
      N<CallExpr>(N<DotExpr>(N<IdExpr>(name), "__new__"), clone(expr->items)));
}

void SimplifyVisitor::visit(ListExpr *expr) {
  vector<StmtPtr> stmts;
  ExprPtr var = N<IdExpr>(ctx->cache->getTemporaryVar("list"));
  stmts.push_back(transform(N<AssignStmt>(
      clone(var),
      N<CallExpr>(N<IdExpr>("List"),
                  !expr->items.empty() ? N<IntExpr>(expr->items.size()) : nullptr))));
  for (const auto &it : expr->items) {
    if (auto star = it->getStar()) {
      ExprPtr forVar = N<IdExpr>(ctx->cache->getTemporaryVar("it"));
      stmts.push_back(transform(N<ForStmt>(
          clone(forVar), star->what->clone(),
          N<ExprStmt>(N<CallExpr>(N<DotExpr>(clone(var), "append"), clone(forVar))))));
    } else {
      stmts.push_back(transform(
          N<ExprStmt>(N<CallExpr>(N<DotExpr>(clone(var), "append"), clone(it)))));
    }
  }
  resultExpr = N<StmtExpr>(move(stmts), transform(var));
}

void SimplifyVisitor::visit(SetExpr *expr) {
  vector<StmtPtr> stmts;
  ExprPtr var = N<IdExpr>(ctx->cache->getTemporaryVar("set"));
  stmts.push_back(transform(N<AssignStmt>(clone(var), N<CallExpr>(N<IdExpr>("Set")))));
  for (auto &it : expr->items)
    if (auto star = it->getStar()) {
      ExprPtr forVar = N<IdExpr>(ctx->cache->getTemporaryVar("it"));
      stmts.push_back(transform(N<ForStmt>(
          clone(forVar), star->what->clone(),
          N<ExprStmt>(N<CallExpr>(N<DotExpr>(clone(var), "add"), clone(forVar))))));
    } else {
      stmts.push_back(transform(
          N<ExprStmt>(N<CallExpr>(N<DotExpr>(clone(var), "add"), clone(it)))));
    }
  resultExpr = N<StmtExpr>(move(stmts), transform(var));
}

void SimplifyVisitor::visit(DictExpr *expr) {
  vector<StmtPtr> stmts;
  ExprPtr var = N<IdExpr>(ctx->cache->getTemporaryVar("dict"));
  stmts.push_back(transform(N<AssignStmt>(clone(var), N<CallExpr>(N<IdExpr>("Dict")))));
  for (auto &it : expr->items)
    stmts.push_back(transform(N<ExprStmt>(N<CallExpr>(
        N<DotExpr>(clone(var), "__setitem__"), clone(it.key), clone(it.value)))));
  resultExpr = N<StmtExpr>(move(stmts), transform(var));
}

void SimplifyVisitor::visit(GeneratorExpr *expr) {
  SuiteStmt *prev;
  auto suite = transformGeneratorBody(expr->loops, prev);

  vector<StmtPtr> stmts;
  ExprPtr var = N<IdExpr>(ctx->cache->getTemporaryVar("gen"));
  if (expr->kind == GeneratorExpr::ListGenerator) {
    stmts.push_back(
        transform(N<AssignStmt>(clone(var), N<CallExpr>(N<IdExpr>("List")))));
    prev->stmts.push_back(
        N<ExprStmt>(N<CallExpr>(N<DotExpr>(clone(var), "append"), clone(expr->expr))));
    stmts.push_back(transform(suite));
    resultExpr = N<StmtExpr>(move(stmts), transform(var));
  } else if (expr->kind == GeneratorExpr::SetGenerator) {
    stmts.push_back(
        transform(N<AssignStmt>(clone(var), N<CallExpr>(N<IdExpr>("Set")))));
    prev->stmts.push_back(
        N<ExprStmt>(N<CallExpr>(N<DotExpr>(clone(var), "add"), clone(expr->expr))));
    stmts.push_back(transform(suite));
    resultExpr = N<StmtExpr>(move(stmts), transform(var));
  } else {
    prev->stmts.push_back(N<YieldStmt>(clone(expr->expr)));
    stmts.push_back(move(suite));
    resultExpr =
        transform(N<CallExpr>(N<DotExpr>(makeAnonFn(move(stmts)), "__iter__")));
  }
}

void SimplifyVisitor::visit(DictGeneratorExpr *expr) {
  SuiteStmt *prev;
  auto suite = transformGeneratorBody(expr->loops, prev);

  vector<StmtPtr> stmts;
  ExprPtr var = N<IdExpr>(ctx->cache->getTemporaryVar("gen"));
  stmts.push_back(transform(N<AssignStmt>(clone(var), N<CallExpr>(N<IdExpr>("Dict")))));
  prev->stmts.push_back(N<ExprStmt>(N<CallExpr>(N<DotExpr>(clone(var), "__setitem__"),
                                                clone(expr->key), clone(expr->expr))));
  stmts.push_back(transform(suite));
  resultExpr = N<StmtExpr>(move(stmts), transform(var));
}

/// Transform a if-expression a if cond else b to:
///   a if cond.__bool__() else b
<<<<<<< HEAD
void SimplifyVisitor::visit(const IfExpr *expr) {
  auto cond = transform(N<CallExpr>(N<DotExpr>(clone(expr->cond), "__bool__")));
  auto oldAssign = ctx->canAssign;
  ctx->canAssign = false;
  resultExpr = N<IfExpr>(move(cond), transform(expr->ifexpr), transform(expr->elsexpr));
  ctx->canAssign = oldAssign;
=======
void SimplifyVisitor::visit(IfExpr *expr) {
  auto cond = transform(N<CallExpr>(N<DotExpr>(clone(expr->cond), "__bool__")));
  auto oldAssign = ctx->canAssign;
  ctx->canAssign = false;
  auto newExpr =
      N<IfExpr>(move(cond), transform(expr->ifexpr), transform(expr->elsexpr));
  ctx->canAssign = oldAssign;
  newExpr->isStaticExpr = newExpr->cond->isStaticExpr &&
                          newExpr->ifexpr->isStaticExpr &&
                          newExpr->elsexpr->isStaticExpr;
  resultExpr = move(newExpr);
>>>>>>> a010c043
}

void SimplifyVisitor::visit(UnaryExpr *expr) {
  auto newExpr = transform(expr->expr);
  if (newExpr->isStaticExpr && (expr->op == "!" || expr->op == "-")) {
    resultExpr = N<UnaryExpr>(expr->op, move(newExpr));
    resultExpr->isStaticExpr = true;
  } else if (expr->op == "!") {
    resultExpr = transform(N<CallExpr>(N<DotExpr>(
        N<CallExpr>(N<DotExpr>(clone(expr->expr), "__bool__")), "__invert__")));
  } else {
    string magic;
    if (expr->op == "~")
      magic = "invert";
    else if (expr->op == "+")
      magic = "pos";
    else if (expr->op == "-")
      magic = "neg";
    else
      error("invalid unary operator '{}'", expr->op);
    magic = format("__{}__", magic);
    resultExpr = transform(N<CallExpr>(N<DotExpr>(clone(expr->expr), magic)));
  }
}

<<<<<<< HEAD
/// Transform the following binary expressions:
///   a and.or b -> a.__bool__() and/or b.__bool__()
///   a is not b -> (a is b).__invert__()
///   a not in b -> not (a in b)
///   a in b -> a.__contains__(b)
///   None is None -> True
///   None is b -> b is None.
/// Other cases are handled during the type-checking stage.
void SimplifyVisitor::visit(const BinaryExpr *expr) {
  if (expr->op == "&&" || expr->op == "||") {
    if (expr->op == "&&") {
      resultExpr = transform(N<IfExpr>(
          clone(expr->lexpr), N<CallExpr>(N<DotExpr>(clone(expr->rexpr), "__bool__")),
          N<BoolExpr>(false)));
    } else {
      resultExpr =
          transform(N<IfExpr>(clone(expr->lexpr), N<BoolExpr>(true),
                              N<CallExpr>(N<DotExpr>(clone(expr->rexpr), "__bool__"))));
    }
=======
void SimplifyVisitor::visit(BinaryExpr *expr) {
  static unordered_set<string> supportedStaticOp{
      "<", "<=", ">", ">=", "==", "!=", "&&", "||", "+", "-", "*", "//", "%"};
  auto lhs = transform(expr->lexpr);
  auto rhs = transform(expr->rexpr);
  if (lhs->isStaticExpr && rhs->isStaticExpr && in(supportedStaticOp, expr->op) &&
      !expr->inPlace) {
    resultExpr = N<BinaryExpr>(move(lhs), expr->op, move(rhs));
    resultExpr->isStaticExpr = true;
  } else if (expr->op == "&&" || expr->op == "||") {
    auto l = transform(N<CallExpr>(N<DotExpr>(clone(expr->lexpr), "__bool__")));
    auto oldAssign = ctx->canAssign;
    ctx->canAssign = false;
    resultExpr = N<BinaryExpr>(
        move(l), expr->op,
        transform(N<CallExpr>(N<DotExpr>(clone(expr->rexpr), "__bool__"))));
    ctx->canAssign = oldAssign;
>>>>>>> a010c043
  } else if (expr->op == "is not") {
    resultExpr = transform(N<CallExpr>(N<DotExpr>(
        N<BinaryExpr>(clone(expr->lexpr), "is", clone(expr->rexpr)), "__invert__")));
  } else if (expr->op == "not in") {
    resultExpr = transform(
        N<UnaryExpr>("!", N<CallExpr>(N<DotExpr>(clone(expr->rexpr), "__contains__"),
                                      clone(expr->lexpr))));
  } else if (expr->op == "in") {
    resultExpr = transform(N<CallExpr>(N<DotExpr>(clone(expr->rexpr), "__contains__"),
                                       clone(expr->lexpr)));
  } else if (expr->op == "is") {
    auto le = expr->lexpr->getNone() ? clone(expr->lexpr) : transform(expr->lexpr);
    auto re = expr->rexpr->getNone() ? clone(expr->rexpr) : transform(expr->rexpr);
    if (expr->lexpr->getNone() && expr->rexpr->getNone())
      resultExpr = N<BoolExpr>(true);
    else if (expr->lexpr->getNone())
      resultExpr = N<BinaryExpr>(move(re), expr->op, move(le));
    else
      resultExpr = N<BinaryExpr>(move(le), expr->op, move(re));
  } else {
    resultExpr = N<BinaryExpr>(transform(expr->lexpr), expr->op, transform(expr->rexpr),
                               expr->inPlace);
  }
}

void SimplifyVisitor::visit(PipeExpr *expr) {
  vector<PipeExpr::Pipe> p;
  for (auto &i : expr->items) {
    bool foundEllipsis = false;
    if (auto ec = i.expr->getCall())
      for (const auto &a : ec->args) {
        if (a.value->getEllipsis() && foundEllipsis)
          error("unexpected partial argument");
        foundEllipsis |= bool(a.value->getEllipsis());
      }
    p.push_back({i.op, transform(i.expr)});
  }
  resultExpr = N<PipeExpr>(move(p));
}

void SimplifyVisitor::visit(IndexExpr *expr) {
  ExprPtr e = nullptr;
  // First handle the tuple[] and function[] cases.
  if (expr->expr->isId("tuple") || expr->expr->isId("Tuple")) {
    auto t = expr->index->getTuple();
    auto name = generateTupleStub(t ? int(t->items.size()) : 1);
    e = transformType(N<IdExpr>(name).get());
    e->markType();
  } else if (expr->expr->isId("function") || expr->expr->isId("Function")) {
    auto t = expr->index->getTuple();
    auto name = generateFunctionStub(t ? int(t->items.size()) - 1 : 0);
    e = transformType(N<IdExpr>(name).get());
    e->markType();
  } else {
    e = transform(expr->expr.get(), true);
  }
  // IndexExpr[i1, ..., iN] is internally stored as IndexExpr[TupleExpr[i1, ..., iN]]
  // for N > 1, so make sure to check that case.
  vector<ExprPtr> it;
  if (auto t = expr->index->getTuple())
    for (auto &i : t->items)
      it.push_back(transform(i.get(), true));
  else
    it.push_back(transform(expr->index.get(), true));

  // Below we check if this is a proper instantiation expression.
  bool allTypes = true;
  bool hasRealTypes = false; // real types are non-static type expressions
  for (auto &i : it) {
    bool isType = i->isType() || i->isStaticExpr;
    if (i->isType())
      hasRealTypes = true;
    if (!isType)
      allTypes = false;
    if (isType && !allTypes)
      error(i, "invalid type expression");
  }
  if (!allTypes && e->isType())
    error("expected type parameters");
  if (allTypes && e->isType()) {
    resultExpr = N<InstantiateExpr>(move(e), move(it));
    resultExpr->markType();
  } else if (allTypes && hasRealTypes) {
    resultExpr = N<InstantiateExpr>(move(e), move(it));
  } else {
    // For some expressions (e.g. self.foo[N]) we are not yet sure if it is an
    // instantiation or an element access (the expression might be a function and we
    // do not know it yet, and all indices are StaticExpr).
    resultExpr =
        N<IndexExpr>(move(e), it.size() == 1 ? move(it[0]) : N<TupleExpr>(move(it)));
  }
}

void SimplifyVisitor::visit(CallExpr *expr) {
  // Special calls
  // 1. __ptr__(v)
  if (expr->expr->isId("__ptr__")) {
    if (expr->args.size() == 1 && expr->args[0].value->getId()) {
      auto v = ctx->find(expr->args[0].value->getId()->value);
      if (v && v->isVar()) {
        resultExpr = N<PtrExpr>(transform(expr->args[0].value));
        return;
      }
    }
    error("__ptr__ only accepts a single argument (variable identifier)");
  }
  // 2. __array__[T](n)
  if (expr->expr->getIndex() && expr->expr->getIndex()->expr->isId("__array__")) {
    if (expr->args.size() != 1)
      error("__array__ only accepts a single argument (size)");
    resultExpr = N<StackAllocExpr>(transformType(expr->expr->getIndex()->index.get()),
                                   transform(expr->args[0].value));
    return;
  }
  // 3. isinstance(v, T)
  if (expr->expr->isId("isinstance")) {
    if (expr->args.size() != 2 || !expr->args[0].name.empty() ||
        !expr->args[1].name.empty())
      error("isinstance only accepts two arguments");
    ExprPtr type;
    if (expr->args[1].value->isId("Tuple") || expr->args[1].value->isId("tuple"))
      type = expr->args[1].value->clone();
    else
      type = transformType(expr->args[1].value.get());
    resultExpr = N<CallExpr>(clone(expr->expr),
                             transform(expr->args[0].value.get(), true), move(type));
    resultExpr->isStaticExpr = true;
    return;
  }
  // 4. staticlen(v)
  if (expr->expr->isId("staticlen")) {
    if (expr->args.size() != 1)
      error("staticlen only accepts a single arguments");
    resultExpr = N<CallExpr>(clone(expr->expr), transform(expr->args[0].value));
    resultExpr->isStaticExpr = true;
    return;
  }
  // 5. hasattr(v, "id")
  if (expr->expr->isId("hasattr")) {
    if (expr->args.size() != 2 || !expr->args[0].name.empty() ||
        !expr->args[1].name.empty())
      error("hasattr accepts two arguments");
    auto s = transform(expr->args[1].value);
    if (!s->getString())
      error("hasattr requires the second string to be a compile-time string");
    resultExpr = N<CallExpr>(clone(expr->expr),
                             transformType(expr->args[0].value.get()), move(s));
    resultExpr->isStaticExpr = true;
    return;
  }
  // 6. compile_error("msg")
  if (expr->expr->isId("compile_error")) {
    if (expr->args.size() != 1)
      error("compile_error accepts a single argument");
    auto s = transform(expr->args[0].value);
    if (!s->getString())
      error("compile_error requires the second string to be a compile-time string");
    resultExpr = N<CallExpr>(clone(expr->expr), move(s));
    return;
  }
  generateTupleStub(expr->args.size());
  vector<CallExpr::Arg> args;
  bool namesStarted = false;
  set<string> seenNames;
  for (auto &i : expr->args) {
    if (i.name.empty() && namesStarted)
      error("unnamed argument after a named argument");
    namesStarted |= !i.name.empty();
    if (!i.name.empty()) {
      if (in(seenNames, i.name))
        error("repeated named argument '{}'", i.name);
      seenNames.insert(i.name);
    }
    args.push_back({i.name, transform(i.value)});
  }
  resultExpr = N<CallExpr>(transform(expr->expr.get(), true), move(args));
}

void SimplifyVisitor::visit(DotExpr *expr) {
  /// First flatten the imports.
  const Expr *e = expr;
<<<<<<< HEAD
  deque<string> chain;
=======
  std::deque<string> chain;
>>>>>>> a010c043
  while (auto d = e->getDot()) {
    chain.push_front(d->member);
    e = d->expr.get();
  }
  if (auto d = e->getId()) {
    chain.push_front(d->value);

    /// Check if this is a import or a class access:
    /// (import1.import2...).(class1.class2...)?.method?
    int importEnd = 0, itemEnd = 0;
    string importName, itemName;
    shared_ptr<SimplifyItem> val = nullptr;
    for (int i = int(chain.size()) - 1; i >= 0; i--) {
      auto s = join(chain, "/", 0, i + 1);
      val = ctx->find(s);
      if (val && val->isImport()) {
        importName = val->canonicalName;
        importEnd = i + 1;
        break;
      }
    }
    // a.b.c is completely import name
    if (importEnd == chain.size()) {
      resultExpr = N<IdExpr>(importName);
      return;
    }
    auto fctx = importName.empty() ? ctx : ctx->cache->imports[importName].ctx;
    for (int i = int(chain.size()) - 1; i >= importEnd; i--) {
      auto s = join(chain, ".", importEnd, i + 1);
      val = fctx->find(s);
      // Make sure that we access only global imported variables.
      if (val && (importName.empty() || val->isGlobal())) {
        itemName = val->canonicalName;
        itemEnd = i + 1;
        break;
      }
    }
    if (itemName.empty() && importName.empty())
      error("identifier '{}' not found", chain[importEnd]);
    if (itemName.empty())
      error("identifier '{}' not found in {}", chain[importEnd], importName);
    resultExpr = N<IdExpr>(itemName);
    if (importName.empty())
      resultExpr = transform(resultExpr.get(), true);
<<<<<<< HEAD
    if (val->isType())
=======
    if (val->isType() && itemEnd == chain.size())
>>>>>>> a010c043
      resultExpr->markType();
    for (int i = itemEnd; i < chain.size(); i++)
      resultExpr = N<DotExpr>(move(resultExpr), chain[i]);
  } else {
    resultExpr = N<DotExpr>(transform(expr->expr.get(), true), expr->member);
  }
}

void SimplifyVisitor::visit(SliceExpr *expr) {
  resultExpr = N<SliceExpr>(transform(expr->start), transform(expr->stop),
                            transform(expr->step));
}

void SimplifyVisitor::visit(TypeOfExpr *expr) {
  resultExpr = N<TypeOfExpr>(transform(expr->expr.get(), true));
  resultExpr->markType();
}

void SimplifyVisitor::visit(YieldExpr *expr) {
  if (!ctx->getLevel() || ctx->bases.back().isType())
    error("expected function body");
  defaultVisit(expr);
}

void SimplifyVisitor::visit(LambdaExpr *expr) {
  vector<StmtPtr> stmts;
  stmts.push_back(N<ReturnStmt>(clone(expr->expr)));
  auto call_raw = makeAnonFn(move(stmts), expr->vars);
  // OK to const_cast as c is already transformed and only handled here.
  auto call = const_cast<CallExpr *>(call_raw->getCall());
  if (!call) {
    seqassert(call, "bad makeAnonFn return value");
  } else if (!call->args.empty()) {
    // Create a partial call: prepend ... for each lambda argument
    for (int i = 0; i < expr->vars.size(); i++)
      call->args.insert(call->args.begin(), {"", N<EllipsisExpr>()});
    resultExpr = transform(call_raw);
  } else {
    resultExpr = move(call->expr);
  }
}

<<<<<<< HEAD
/// Transform var := expr to a statement expression:
///   var = expr; var
/// Disallowed in dependent parts of short-circuiting expressions
/// (i.e. b and b2 in "a and b", "a or b" or "b if cond else b2").
void SimplifyVisitor::visit(const AssignExpr *expr) {
=======
void SimplifyVisitor::visit(AssignExpr *expr) {
>>>>>>> a010c043
  seqassert(expr->var->getId(), "only simple assignment expression are supported");
  if (!ctx->canAssign)
    error("assignment expression in a short-circuiting subexpression");
  vector<StmtPtr> s;
  s.push_back(transform(N<AssignStmt>(clone(expr->var), clone(expr->expr))));
  resultExpr =
      transform(N<StmtExpr>(move(s), transform(N<IdExpr>(expr->var->getId()->value))));
}

<<<<<<< HEAD
=======
/**************************************************************************************/

>>>>>>> a010c043
ExprPtr SimplifyVisitor::transformInt(const string &value, const string &suffix) {
  auto to_int = [](const string &s) {
    if (startswith(s, "0b") || startswith(s, "0B"))
      return std::stoull(s.substr(2), nullptr, 2);
    return std::stoull(s, nullptr, 0);
  };
  try {
    if (suffix.empty()) {
      auto expr = N<IntExpr>(to_int(value));
      expr->isStaticExpr = true;
      return expr;
    }
    /// Unsigned numbers: use UInt[64] for that
    if (suffix == "u")
      return transform(N<CallExpr>(N<IndexExpr>(N<IdExpr>("UInt"), N<IntExpr>(64)),
                                   N<IntExpr>(to_int(value))));
    /// Fixed-precision numbers (uXXX and iXXX)
    /// NOTE: you cannot use binary (0bXXX) format with those numbers.
    /// TODO: implement non-string constructor for these cases.
    if (suffix[0] == 'u' && isdigit(suffix.substr(1)))
      return transform(N<CallExpr>(
          N<IndexExpr>(N<IdExpr>("UInt"), N<IntExpr>(std::stoi(suffix.substr(1)))),
          N<StringExpr>(value)));
    if (suffix[0] == 'i' && isdigit(suffix.substr(1)))
      return transform(N<CallExpr>(
          N<IndexExpr>(N<IdExpr>("Int"), N<IntExpr>(std::stoi(suffix.substr(1)))),
          N<StringExpr>(value)));
  } catch (std::out_of_range &) {
    error("integer {} out of range", value);
  }
  /// Custom suffix sfx: use int.__suffix_sfx__(str) call.
  /// NOTE: you cannot neither use binary (0bXXX) format here.
  return transform(
      N<CallExpr>(N<DotExpr>(N<IdExpr>("int"), format("__suffix_{}__", suffix)),
                  N<StringExpr>(value)));
}

ExprPtr SimplifyVisitor::transformFString(string value) {
  vector<ExprPtr> items;
  int braceCount = 0, braceStart = 0;
  for (int i = 0; i < value.size(); i++) {
    if (value[i] == '{') {
      if (braceStart < i)
        items.push_back(N<StringExpr>(value.substr(braceStart, i - braceStart)));
      if (!braceCount)
        braceStart = i + 1;
      braceCount++;
    } else if (value[i] == '}') {
      braceCount--;
      if (!braceCount) {
        string code = value.substr(braceStart, i - braceStart);
        auto offset = getSrcInfo();
        offset.col += i;
        if (!code.empty() && code.back() == '=') {
          code = code.substr(0, code.size() - 1);
          items.push_back(N<StringExpr>(format("{}=", code)));
        }
        items.push_back(N<CallExpr>(N<IdExpr>("str"), parseExpr(code, offset)));
      }
      braceStart = i + 1;
    }
  }
  if (braceCount)
    error("f-string braces are not balanced");
  if (braceStart != value.size())
    items.push_back(N<StringExpr>(value.substr(braceStart, value.size() - braceStart)));
  return transform(
      N<CallExpr>(N<DotExpr>(N<IdExpr>("str"), "cat"), N<ListExpr>(move(items))));
}

string SimplifyVisitor::generateTupleStub(int len) {
  // Generate all tuples Tuple.(0...len) (to ensure that any slice results in a valid
  // type).
  for (int len_i = 0; len_i <= len; len_i++) {
<<<<<<< HEAD
    auto typeName = format("Tuple.{}", len_i);
    if (ctx->cache->variardics.find(typeName) == ctx->cache->variardics.end()) {
      ctx->cache->variardics.insert(typeName);
=======
    auto typeName = format("Tuple.N{}", len_i);
    if (!ctx->find(typeName)) {
>>>>>>> a010c043
      vector<Param> generics, args;
      for (int i = 1; i <= len_i; i++) {
        generics.emplace_back(Param{format("T{}", i), nullptr, nullptr});
        args.emplace_back(
            Param{format("a{0}", i), N<IdExpr>(format("T{}", i)), nullptr});
      }
      StmtPtr stmt = make_unique<ClassStmt>(typeName, move(generics), move(args),
                                            nullptr, vector<string>{ATTR_TUPLE});
      stmt->setSrcInfo(ctx->generateSrcInfo());
      // Make sure to generate this in a clean context.
      auto nctx = make_shared<SimplifyContext>(FILE_GENERATED, ctx->cache);
      SimplifyVisitor(nctx, preamble).transform(stmt);
      auto nval = nctx->find(typeName);
      seqassert(nval, "cannot find '{}'", typeName);
<<<<<<< HEAD
      ctx->cache->imports[STDLIB_IMPORT].ctx->addToplevel(typeName, nval);
      ctx->cache->imports[STDLIB_IMPORT].ctx->addToplevel(nval->canonicalName, nval);
=======
>>>>>>> a010c043
    }
  }
  return format("Tuple.N{}", len);
}

StmtPtr SimplifyVisitor::transformGeneratorBody(const vector<GeneratorBody> &loops,
                                                SuiteStmt *&prev) {
  StmtPtr suite = N<SuiteStmt>(), newSuite = nullptr;
  prev = (SuiteStmt *)suite.get();
  for (auto &l : loops) {
    newSuite = N<SuiteStmt>();
    auto nextPrev = (SuiteStmt *)newSuite.get();

    prev->stmts.push_back(N<ForStmt>(l.vars->clone(), l.gen->clone(), move(newSuite)));
    prev = nextPrev;
    for (auto &cond : l.conds) {
      newSuite = N<SuiteStmt>();
      nextPrev = (SuiteStmt *)newSuite.get();
      prev->stmts.push_back(N<IfStmt>(cond->clone(), move(newSuite)));
      prev = nextPrev;
    }
  }
  return suite;
}

ExprPtr SimplifyVisitor::makeAnonFn(vector<StmtPtr> &&stmts,
                                    const vector<string> &argNames) {
  vector<Param> params;
  vector<CallExpr::Arg> args;

  string name = ctx->cache->getTemporaryVar("lambda");
  ctx->captures.emplace_back(set<string>{});
  for (auto &s : argNames)
    params.emplace_back(Param{s, nullptr, nullptr});
  auto fs = transform(N<FunctionStmt>(name, nullptr, vector<Param>{}, move(params),
                                      N<SuiteStmt>(move(stmts)), vector<string>{}));
<<<<<<< HEAD
  auto f = ctx->cache->functions[name].ast.get(); // name is already canonical!
=======
  if (fs) {
    if (auto fp = const_cast<FunctionStmt *>(fs->getFunction())) {
      for (auto &c : ctx->captures.back())
        fp->args.emplace_back(Param{c, nullptr, nullptr});
      prependStmts->push_back(move(fs));
      name = fp->name;
    } else {
      seqassert(false, "expected a FunctionStmt");
    }
  }
  auto f = ctx->cache->functions[name].ast.get();
>>>>>>> a010c043
  for (auto &c : ctx->captures.back()) {
    f->args.emplace_back(Param{c, nullptr, nullptr});
    args.emplace_back(CallExpr::Arg{"", N<IdExpr>(c)});
  }
<<<<<<< HEAD
  if (fs) {
    auto fp = const_cast<FunctionStmt *>(fs->getFunction());
    seqassert(fp, "not a function");
    fp->args = clone_nop(f->args);
    prependStmts->push_back(move(fs));
  }
=======
>>>>>>> a010c043
  ctx->captures.pop_back();
  return N<CallExpr>(N<IdExpr>(name), move(args));
}

} // namespace ast
} // namespace seq<|MERGE_RESOLUTION|>--- conflicted
+++ resolved
@@ -86,12 +86,8 @@
         captured = true;
         ctx->captures.back().insert(expr->value);
       } else {
-<<<<<<< HEAD
-        error("cannot access non-global variable '{}'", expr->value);
-=======
         error("cannot access non-global variable '{}'",
               ctx->cache->reverseIdentifierLookup[expr->value]);
->>>>>>> a010c043
       }
     }
   }
@@ -124,15 +120,7 @@
         expr->value);
 }
 
-<<<<<<< HEAD
-/// Transform a star-expression *args to:
-///   List(args.__iter__()).
-/// This function is called only if other nodes (CallExpr, AssignStmt, ListExpr) do
-/// not handle their star-expression cases.
-void SimplifyVisitor::visit(const StarExpr *expr) {
-=======
 void SimplifyVisitor::visit(StarExpr *expr) {
->>>>>>> a010c043
   resultExpr = transform(N<CallExpr>(
       N<IdExpr>("List"), N<CallExpr>(N<DotExpr>(clone(expr->what), "__iter__"))));
 }
@@ -234,14 +222,6 @@
 
 /// Transform a if-expression a if cond else b to:
 ///   a if cond.__bool__() else b
-<<<<<<< HEAD
-void SimplifyVisitor::visit(const IfExpr *expr) {
-  auto cond = transform(N<CallExpr>(N<DotExpr>(clone(expr->cond), "__bool__")));
-  auto oldAssign = ctx->canAssign;
-  ctx->canAssign = false;
-  resultExpr = N<IfExpr>(move(cond), transform(expr->ifexpr), transform(expr->elsexpr));
-  ctx->canAssign = oldAssign;
-=======
 void SimplifyVisitor::visit(IfExpr *expr) {
   auto cond = transform(N<CallExpr>(N<DotExpr>(clone(expr->cond), "__bool__")));
   auto oldAssign = ctx->canAssign;
@@ -253,7 +233,6 @@
                           newExpr->ifexpr->isStaticExpr &&
                           newExpr->elsexpr->isStaticExpr;
   resultExpr = move(newExpr);
->>>>>>> a010c043
 }
 
 void SimplifyVisitor::visit(UnaryExpr *expr) {
@@ -279,27 +258,6 @@
   }
 }
 
-<<<<<<< HEAD
-/// Transform the following binary expressions:
-///   a and.or b -> a.__bool__() and/or b.__bool__()
-///   a is not b -> (a is b).__invert__()
-///   a not in b -> not (a in b)
-///   a in b -> a.__contains__(b)
-///   None is None -> True
-///   None is b -> b is None.
-/// Other cases are handled during the type-checking stage.
-void SimplifyVisitor::visit(const BinaryExpr *expr) {
-  if (expr->op == "&&" || expr->op == "||") {
-    if (expr->op == "&&") {
-      resultExpr = transform(N<IfExpr>(
-          clone(expr->lexpr), N<CallExpr>(N<DotExpr>(clone(expr->rexpr), "__bool__")),
-          N<BoolExpr>(false)));
-    } else {
-      resultExpr =
-          transform(N<IfExpr>(clone(expr->lexpr), N<BoolExpr>(true),
-                              N<CallExpr>(N<DotExpr>(clone(expr->rexpr), "__bool__"))));
-    }
-=======
 void SimplifyVisitor::visit(BinaryExpr *expr) {
   static unordered_set<string> supportedStaticOp{
       "<", "<=", ">", ">=", "==", "!=", "&&", "||", "+", "-", "*", "//", "%"};
@@ -313,11 +271,16 @@
     auto l = transform(N<CallExpr>(N<DotExpr>(clone(expr->lexpr), "__bool__")));
     auto oldAssign = ctx->canAssign;
     ctx->canAssign = false;
-    resultExpr = N<BinaryExpr>(
-        move(l), expr->op,
-        transform(N<CallExpr>(N<DotExpr>(clone(expr->rexpr), "__bool__"))));
+    if (expr->op == "&&") {
+      resultExpr = N<IfExpr>(
+          move(l), transform(N<CallExpr>(N<DotExpr>(clone(expr->rexpr), "__bool__"))),
+          N<BoolExpr>(false));
+    } else {
+      resultExpr =
+          N<IfExpr>(move(l), N<BoolExpr>(true),
+                              transform(N<CallExpr>(N<DotExpr>(clone(expr->rexpr), "__bool__"))));
+    }
     ctx->canAssign = oldAssign;
->>>>>>> a010c043
   } else if (expr->op == "is not") {
     resultExpr = transform(N<CallExpr>(N<DotExpr>(
         N<BinaryExpr>(clone(expr->lexpr), "is", clone(expr->rexpr)), "__invert__")));
@@ -499,11 +462,7 @@
 void SimplifyVisitor::visit(DotExpr *expr) {
   /// First flatten the imports.
   const Expr *e = expr;
-<<<<<<< HEAD
-  deque<string> chain;
-=======
   std::deque<string> chain;
->>>>>>> a010c043
   while (auto d = e->getDot()) {
     chain.push_front(d->member);
     e = d->expr.get();
@@ -548,11 +507,7 @@
     resultExpr = N<IdExpr>(itemName);
     if (importName.empty())
       resultExpr = transform(resultExpr.get(), true);
-<<<<<<< HEAD
-    if (val->isType())
-=======
     if (val->isType() && itemEnd == chain.size())
->>>>>>> a010c043
       resultExpr->markType();
     for (int i = itemEnd; i < chain.size(); i++)
       resultExpr = N<DotExpr>(move(resultExpr), chain[i]);
@@ -595,15 +550,7 @@
   }
 }
 
-<<<<<<< HEAD
-/// Transform var := expr to a statement expression:
-///   var = expr; var
-/// Disallowed in dependent parts of short-circuiting expressions
-/// (i.e. b and b2 in "a and b", "a or b" or "b if cond else b2").
-void SimplifyVisitor::visit(const AssignExpr *expr) {
-=======
 void SimplifyVisitor::visit(AssignExpr *expr) {
->>>>>>> a010c043
   seqassert(expr->var->getId(), "only simple assignment expression are supported");
   if (!ctx->canAssign)
     error("assignment expression in a short-circuiting subexpression");
@@ -613,11 +560,8 @@
       transform(N<StmtExpr>(move(s), transform(N<IdExpr>(expr->var->getId()->value))));
 }
 
-<<<<<<< HEAD
-=======
 /**************************************************************************************/
 
->>>>>>> a010c043
 ExprPtr SimplifyVisitor::transformInt(const string &value, const string &suffix) {
   auto to_int = [](const string &s) {
     if (startswith(s, "0b") || startswith(s, "0B"))
@@ -692,14 +636,8 @@
   // Generate all tuples Tuple.(0...len) (to ensure that any slice results in a valid
   // type).
   for (int len_i = 0; len_i <= len; len_i++) {
-<<<<<<< HEAD
-    auto typeName = format("Tuple.{}", len_i);
-    if (ctx->cache->variardics.find(typeName) == ctx->cache->variardics.end()) {
-      ctx->cache->variardics.insert(typeName);
-=======
     auto typeName = format("Tuple.N{}", len_i);
     if (!ctx->find(typeName)) {
->>>>>>> a010c043
       vector<Param> generics, args;
       for (int i = 1; i <= len_i; i++) {
         generics.emplace_back(Param{format("T{}", i), nullptr, nullptr});
@@ -714,11 +652,6 @@
       SimplifyVisitor(nctx, preamble).transform(stmt);
       auto nval = nctx->find(typeName);
       seqassert(nval, "cannot find '{}'", typeName);
-<<<<<<< HEAD
-      ctx->cache->imports[STDLIB_IMPORT].ctx->addToplevel(typeName, nval);
-      ctx->cache->imports[STDLIB_IMPORT].ctx->addToplevel(nval->canonicalName, nval);
-=======
->>>>>>> a010c043
     }
   }
   return format("Tuple.N{}", len);
@@ -755,9 +688,6 @@
     params.emplace_back(Param{s, nullptr, nullptr});
   auto fs = transform(N<FunctionStmt>(name, nullptr, vector<Param>{}, move(params),
                                       N<SuiteStmt>(move(stmts)), vector<string>{}));
-<<<<<<< HEAD
-  auto f = ctx->cache->functions[name].ast.get(); // name is already canonical!
-=======
   if (fs) {
     if (auto fp = const_cast<FunctionStmt *>(fs->getFunction())) {
       for (auto &c : ctx->captures.back())
@@ -769,20 +699,10 @@
     }
   }
   auto f = ctx->cache->functions[name].ast.get();
->>>>>>> a010c043
   for (auto &c : ctx->captures.back()) {
     f->args.emplace_back(Param{c, nullptr, nullptr});
     args.emplace_back(CallExpr::Arg{"", N<IdExpr>(c)});
   }
-<<<<<<< HEAD
-  if (fs) {
-    auto fp = const_cast<FunctionStmt *>(fs->getFunction());
-    seqassert(fp, "not a function");
-    fp->args = clone_nop(f->args);
-    prependStmts->push_back(move(fs));
-  }
-=======
->>>>>>> a010c043
   ctx->captures.pop_back();
   return N<CallExpr>(N<IdExpr>(name), move(args));
 }
