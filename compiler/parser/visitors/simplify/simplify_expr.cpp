/*
 * simplify_expr.cpp --- AST expression simplifications.
 *
 * (c) Seq project. All rights reserved.
 * This file is subject to the terms and conditions defined in
 * file 'LICENSE', which is part of this source code package.
 */
#include <deque>
#include <memory>
#include <string>
#include <tuple>
#include <vector>

#include "parser/ast.h"
#include "parser/cache.h"
#include "parser/common.h"
#include "parser/ocaml/ocaml.h"
#include "parser/visitors/simplify/simplify.h"

using fmt::format;

namespace seq {
namespace ast {

ExprPtr SimplifyVisitor::transform(const ExprPtr &expr) {
  return transform(expr.get(), false);
}

ExprPtr SimplifyVisitor::transform(const Expr *expr, bool allowTypes) {
  if (!expr)
    return nullptr;
  SimplifyVisitor v(ctx, preamble, prependStmts);
  v.setSrcInfo(expr->getSrcInfo());
  const_cast<Expr *>(expr)->accept(v);
  if (!allowTypes && v.resultExpr && v.resultExpr->isType())
    error("unexpected type expression");
  return move(v.resultExpr);
}

ExprPtr SimplifyVisitor::transformType(const Expr *expr) {
  auto e = transform(expr, true);
  if (e && !e->isType())
    error("expected type expression");
  return e;
}

void SimplifyVisitor::defaultVisit(Expr *e) { resultExpr = e->clone(); }

/**************************************************************************************/

void SimplifyVisitor::visit(NoneExpr *expr) {
  resultExpr = transform(N<CallExpr>(N<IdExpr>("Optional")));
}

void SimplifyVisitor::visit(IntExpr *expr) {
  resultExpr = transformInt(expr->value, expr->suffix);
}

void SimplifyVisitor::visit(StringExpr *expr) {
  if (expr->prefix == "f") {
    /// F-strings
    resultExpr = transformFString(expr->value);
  } else if (!expr->prefix.empty()) {
    /// Custom-prefix strings
    resultExpr = transform(
        N<CallExpr>(N<IndexExpr>(N<DotExpr>(N<IdExpr>("str"),
                                            format("__prefix_{}__", expr->prefix)),
                                 N<IntExpr>(expr->value.size())),
                    N<StringExpr>(expr->value)));
  } else {
    resultExpr = expr->clone();
  }
}

void SimplifyVisitor::visit(IdExpr *expr) {
  auto val = ctx->find(expr->value);
  if (!val)
    error("identifier '{}' not found", expr->value);

  // If we are accessing an outer non-global variable, raise an error unless
  // we are capturing variables (in that case capture it).
  bool captured = false;
  if (val->isVar()) {
    if (ctx->getBase() != val->getBase() && !val->isGlobal()) {
      if (!ctx->captures.empty()) {
        captured = true;
        ctx->captures.back().insert(expr->value);
      } else {
        error("cannot access non-global variable '{}'",
              ctx->cache->reverseIdentifierLookup[expr->value]);
      }
    }
  }

  // Replace the variable with its canonical name. Do not canonize captured
  // variables (they will be later passed as argument names).
  resultExpr = N<IdExpr>(captured ? expr->value : val->canonicalName);
  // Flag the expression as a type expression if it points to a class name or a generic.
  if (val->isType() && !val->isStatic())
    resultExpr->markType();
  if (val->isStatic())
    resultExpr->isStaticExpr = true;

  // Check if this variable is coming from an enclosing base; if so, ensure that the
  // current base and all bases between the enclosing base point to the enclosing base.
  for (int i = int(ctx->bases.size()) - 1; i >= 0; i--) {
    if (ctx->bases[i].name == val->getBase()) {
      for (int j = i + 1; j < ctx->bases.size(); j++) {
        ctx->bases[j].parent = std::max(i, ctx->bases[j].parent);
        seqassert(ctx->bases[j].parent < j, "invalid base");
      }
      return;
    }
  }
  // If that is not the case, we are probably having a class accessing its enclosing
  // function variable (generic or other identifier). We do not like that!
  if (!val->getBase().empty())
    error(
        "identifier '{}' not found (classes cannot access outer function identifiers)",
        expr->value);
}

void SimplifyVisitor::visit(StarExpr *expr) {
  resultExpr = transform(N<CallExpr>(
      N<IdExpr>("List"), N<CallExpr>(N<DotExpr>(clone(expr->what), "__iter__"))));
}

void SimplifyVisitor::visit(TupleExpr *expr) {
  auto name = generateTupleStub(expr->items.size());
  resultExpr = transform(
      N<CallExpr>(N<DotExpr>(N<IdExpr>(name), "__new__"), clone(expr->items)));
}

void SimplifyVisitor::visit(ListExpr *expr) {
  vector<StmtPtr> stmts;
  ExprPtr var = N<IdExpr>(ctx->cache->getTemporaryVar("list"));
  stmts.push_back(transform(N<AssignStmt>(
      clone(var),
      N<CallExpr>(N<IdExpr>("List"),
                  !expr->items.empty() ? N<IntExpr>(expr->items.size()) : nullptr))));
  for (const auto &it : expr->items) {
    if (auto star = it->getStar()) {
      ExprPtr forVar = N<IdExpr>(ctx->cache->getTemporaryVar("it"));
      stmts.push_back(transform(N<ForStmt>(
          clone(forVar), star->what->clone(),
          N<ExprStmt>(N<CallExpr>(N<DotExpr>(clone(var), "append"), clone(forVar))))));
    } else {
      stmts.push_back(transform(
          N<ExprStmt>(N<CallExpr>(N<DotExpr>(clone(var), "append"), clone(it)))));
    }
  }
  resultExpr = N<StmtExpr>(move(stmts), transform(var));
}

void SimplifyVisitor::visit(SetExpr *expr) {
  vector<StmtPtr> stmts;
  ExprPtr var = N<IdExpr>(ctx->cache->getTemporaryVar("set"));
  stmts.push_back(transform(N<AssignStmt>(clone(var), N<CallExpr>(N<IdExpr>("Set")))));
  for (auto &it : expr->items)
    if (auto star = it->getStar()) {
      ExprPtr forVar = N<IdExpr>(ctx->cache->getTemporaryVar("it"));
      stmts.push_back(transform(N<ForStmt>(
          clone(forVar), star->what->clone(),
          N<ExprStmt>(N<CallExpr>(N<DotExpr>(clone(var), "add"), clone(forVar))))));
    } else {
      stmts.push_back(transform(
          N<ExprStmt>(N<CallExpr>(N<DotExpr>(clone(var), "add"), clone(it)))));
    }
  resultExpr = N<StmtExpr>(move(stmts), transform(var));
}

void SimplifyVisitor::visit(DictExpr *expr) {
  vector<StmtPtr> stmts;
  ExprPtr var = N<IdExpr>(ctx->cache->getTemporaryVar("dict"));
  stmts.push_back(transform(N<AssignStmt>(clone(var), N<CallExpr>(N<IdExpr>("Dict")))));
  for (auto &it : expr->items)
    stmts.push_back(transform(N<ExprStmt>(N<CallExpr>(
        N<DotExpr>(clone(var), "__setitem__"), clone(it.key), clone(it.value)))));
  resultExpr = N<StmtExpr>(move(stmts), transform(var));
}

void SimplifyVisitor::visit(GeneratorExpr *expr) {
  SuiteStmt *prev;
  vector<StmtPtr> stmts;

  auto loops = clone_nop(expr->loops);
  // List comprehension optimization: pass iter.__len__() if we only have a single for
  // loop without any conditions.
  string optimizeVar;
  if (expr->kind == GeneratorExpr::ListGenerator && loops.size() == 1 &&
      loops[0].conds.empty()) {
    optimizeVar = ctx->cache->getTemporaryVar("iter");
    stmts.push_back(
        transform(N<AssignStmt>(N<IdExpr>(optimizeVar), move(loops[0].gen))));
    loops[0].gen = N<IdExpr>(optimizeVar);
  }

  auto suite = transformGeneratorBody(loops, prev);
  ExprPtr var = N<IdExpr>(ctx->cache->getTemporaryVar("gen"));
  if (expr->kind == GeneratorExpr::ListGenerator) {
    vector<CallExpr::Arg> args;
    if (!optimizeVar.empty()) {
      // Use special List.__init__(bool, T) constructor.
      args.emplace_back(CallExpr::Arg{"", N<BoolExpr>(true)});
      args.emplace_back(CallExpr::Arg{"", N<IdExpr>(optimizeVar)});
    }
    stmts.push_back(transform(
        N<AssignStmt>(clone(var), N<CallExpr>(N<IdExpr>("List"), move(args)))));
    prev->stmts.push_back(
        N<ExprStmt>(N<CallExpr>(N<DotExpr>(clone(var), "append"), clone(expr->expr))));
    stmts.push_back(transform(suite));
    resultExpr = N<StmtExpr>(move(stmts), transform(var));
  } else if (expr->kind == GeneratorExpr::SetGenerator) {
    stmts.push_back(
        transform(N<AssignStmt>(clone(var), N<CallExpr>(N<IdExpr>("Set")))));
    prev->stmts.push_back(
        N<ExprStmt>(N<CallExpr>(N<DotExpr>(clone(var), "add"), clone(expr->expr))));
    stmts.push_back(transform(suite));
    resultExpr = N<StmtExpr>(move(stmts), transform(var));
  } else {
    prev->stmts.push_back(N<YieldStmt>(clone(expr->expr)));
    stmts.push_back(move(suite));
    resultExpr =
        transform(N<CallExpr>(N<DotExpr>(makeAnonFn(move(stmts)), "__iter__")));
  }
}

void SimplifyVisitor::visit(DictGeneratorExpr *expr) {
  SuiteStmt *prev;
  auto suite = transformGeneratorBody(expr->loops, prev);

  vector<StmtPtr> stmts;
  ExprPtr var = N<IdExpr>(ctx->cache->getTemporaryVar("gen"));
  stmts.push_back(transform(N<AssignStmt>(clone(var), N<CallExpr>(N<IdExpr>("Dict")))));
  prev->stmts.push_back(N<ExprStmt>(N<CallExpr>(N<DotExpr>(clone(var), "__setitem__"),
                                                clone(expr->key), clone(expr->expr))));
  stmts.push_back(transform(suite));
  resultExpr = N<StmtExpr>(move(stmts), transform(var));
}

void SimplifyVisitor::visit(IfExpr *expr) {
  auto cond = transform(N<CallExpr>(N<DotExpr>(clone(expr->cond), "__bool__")));
  auto oldAssign = ctx->canAssign;
  ctx->canAssign = false;
  auto newExpr =
      N<IfExpr>(move(cond), transform(expr->ifexpr), transform(expr->elsexpr));
  ctx->canAssign = oldAssign;
  newExpr->isStaticExpr = newExpr->cond->isStaticExpr &&
                          newExpr->ifexpr->isStaticExpr &&
                          newExpr->elsexpr->isStaticExpr;
  resultExpr = move(newExpr);
}

void SimplifyVisitor::visit(UnaryExpr *expr) {
  auto newExpr = transform(expr->expr);
  if (newExpr->isStaticExpr && (expr->op == "!" || expr->op == "-")) {
    resultExpr = N<UnaryExpr>(expr->op, move(newExpr));
    resultExpr->isStaticExpr = true;
  } else if (expr->op == "!") {
    resultExpr = transform(N<CallExpr>(N<DotExpr>(
        N<CallExpr>(N<DotExpr>(clone(expr->expr), "__bool__")), "__invert__")));
  } else {
    string magic;
    if (expr->op == "~")
      magic = "invert";
    else if (expr->op == "+")
      magic = "pos";
    else if (expr->op == "-")
      magic = "neg";
    else
      error("invalid unary operator '{}'", expr->op);
    magic = format("__{}__", magic);
    resultExpr = transform(N<CallExpr>(N<DotExpr>(clone(expr->expr), magic)));
  }
}

void SimplifyVisitor::visit(BinaryExpr *expr) {
  static unordered_set<string> supportedStaticOp{
      "<", "<=", ">", ">=", "==", "!=", "&&", "||", "+", "-", "*", "//", "%"};
  auto lhs = transform(expr->lexpr);
  auto rhs = transform(expr->rexpr);
  if (lhs->isStaticExpr && rhs->isStaticExpr && in(supportedStaticOp, expr->op) &&
      !expr->inPlace) {
    resultExpr = N<BinaryExpr>(move(lhs), expr->op, move(rhs));
    resultExpr->isStaticExpr = true;
<<<<<<< HEAD
  } else if (expr->op == "&&" || expr->op == "||") {
    auto l = transform(N<CallExpr>(N<DotExpr>(clone(expr->lexpr), "__bool__")));
    auto oldAssign = ctx->canAssign;
    ctx->canAssign = false;
    if (expr->op == "&&") {
      resultExpr = N<IfExpr>(
          move(l), transform(N<CallExpr>(N<DotExpr>(clone(expr->rexpr), "__bool__"))),
          N<BoolExpr>(false));
    } else {
      resultExpr =
          N<IfExpr>(move(l), N<BoolExpr>(true),
                              transform(N<CallExpr>(N<DotExpr>(clone(expr->rexpr), "__bool__"))));
    }
    ctx->canAssign = oldAssign;
=======
  } else if (expr->op == "&&") {
    resultExpr = transform(N<IfExpr>(
        N<CallExpr>(N<DotExpr>(clone(expr->lexpr), "__bool__")),
        N<CallExpr>(N<DotExpr>(clone(expr->rexpr), "__bool__")), N<BoolExpr>(false)));
  } else if (expr->op == "||") {
    resultExpr = transform(N<IfExpr>(
        N<CallExpr>(N<DotExpr>(clone(expr->lexpr), "__bool__")), N<BoolExpr>(true),
        N<CallExpr>(N<DotExpr>(clone(expr->rexpr), "__bool__"))));
>>>>>>> a9aefa21
  } else if (expr->op == "is not") {
    resultExpr = transform(N<CallExpr>(N<DotExpr>(
        N<BinaryExpr>(clone(expr->lexpr), "is", clone(expr->rexpr)), "__invert__")));
  } else if (expr->op == "not in") {
    resultExpr = transform(
        N<UnaryExpr>("!", N<CallExpr>(N<DotExpr>(clone(expr->rexpr), "__contains__"),
                                      clone(expr->lexpr))));
  } else if (expr->op == "in") {
    resultExpr = transform(N<CallExpr>(N<DotExpr>(clone(expr->rexpr), "__contains__"),
                                       clone(expr->lexpr)));
  } else if (expr->op == "is") {
    auto le = expr->lexpr->getNone() ? clone(expr->lexpr) : transform(expr->lexpr);
    auto re = expr->rexpr->getNone() ? clone(expr->rexpr) : transform(expr->rexpr);
    if (expr->lexpr->getNone() && expr->rexpr->getNone())
      resultExpr = N<BoolExpr>(true);
    else if (expr->lexpr->getNone())
      resultExpr = N<BinaryExpr>(move(re), expr->op, move(le));
    else
      resultExpr = N<BinaryExpr>(move(le), expr->op, move(re));
  } else {
    resultExpr = N<BinaryExpr>(transform(expr->lexpr), expr->op, transform(expr->rexpr),
                               expr->inPlace);
  }
}

void SimplifyVisitor::visit(PipeExpr *expr) {
  vector<PipeExpr::Pipe> p;
  for (auto &i : expr->items) {
    bool foundEllipsis = false;
    if (auto ec = i.expr->getCall())
      for (const auto &a : ec->args) {
        if (a.value->getEllipsis() && foundEllipsis)
          error("unexpected partial argument");
        foundEllipsis |= bool(a.value->getEllipsis());
      }
    p.push_back({i.op, transform(i.expr)});
  }
  resultExpr = N<PipeExpr>(move(p));
}

void SimplifyVisitor::visit(IndexExpr *expr) {
  ExprPtr e = nullptr;
  // First handle the tuple[] and function[] cases.
  if (expr->expr->isId("tuple") || expr->expr->isId("Tuple")) {
    auto t = expr->index->getTuple();
    auto name = generateTupleStub(t ? int(t->items.size()) : 1);
    e = transformType(N<IdExpr>(name).get());
    e->markType();
  } else if (expr->expr->isId("function") || expr->expr->isId("Function")) {
    auto t = expr->index->getTuple();
    auto name = generateFunctionStub(t ? int(t->items.size()) - 1 : 0);
    e = transformType(N<IdExpr>(name).get());
    e->markType();
  } else {
    e = transform(expr->expr.get(), true);
  }
  // IndexExpr[i1, ..., iN] is internally stored as IndexExpr[TupleExpr[i1, ..., iN]]
  // for N > 1, so make sure to check that case.
  vector<ExprPtr> it;
  if (auto t = expr->index->getTuple())
    for (auto &i : t->items)
      it.push_back(transform(i.get(), true));
  else
    it.push_back(transform(expr->index.get(), true));

  // Below we check if this is a proper instantiation expression.
  bool allTypes = true;
  bool hasRealTypes = false; // real types are non-static type expressions
  for (auto &i : it) {
    bool isType = i->isType() || i->isStaticExpr;
    if (i->isType())
      hasRealTypes = true;
    if (!isType)
      allTypes = false;
    if (isType && !allTypes)
      error(i, "invalid type expression");
  }
  if (!allTypes && e->isType())
    error("expected type parameters");
  if (allTypes && e->isType()) {
    resultExpr = N<InstantiateExpr>(move(e), move(it));
    resultExpr->markType();
  } else if (allTypes && hasRealTypes) {
    resultExpr = N<InstantiateExpr>(move(e), move(it));
  } else {
    // For some expressions (e.g. self.foo[N]) we are not yet sure if it is an
    // instantiation or an element access (the expression might be a function and we
    // do not know it yet, and all indices are StaticExpr).
    resultExpr =
        N<IndexExpr>(move(e), it.size() == 1 ? move(it[0]) : N<TupleExpr>(move(it)));
  }
}

void SimplifyVisitor::visit(CallExpr *expr) {
  // Special calls
  // 1. __ptr__(v)
  if (expr->expr->isId("__ptr__")) {
    if (expr->args.size() == 1 && expr->args[0].value->getId()) {
      auto v = ctx->find(expr->args[0].value->getId()->value);
      if (v && v->isVar()) {
        resultExpr = N<PtrExpr>(transform(expr->args[0].value));
        return;
      }
    }
    error("__ptr__ only accepts a single argument (variable identifier)");
  }
  // 2. __array__[T](n)
  if (expr->expr->getIndex() && expr->expr->getIndex()->expr->isId("__array__")) {
    if (expr->args.size() != 1)
      error("__array__ only accepts a single argument (size)");
    resultExpr = N<StackAllocExpr>(transformType(expr->expr->getIndex()->index.get()),
                                   transform(expr->args[0].value));
    return;
  }
  // 3. isinstance(v, T)
  if (expr->expr->isId("isinstance")) {
    if (expr->args.size() != 2 || !expr->args[0].name.empty() ||
        !expr->args[1].name.empty())
      error("isinstance only accepts two arguments");
    ExprPtr type;
    if (expr->args[1].value->isId("Tuple") || expr->args[1].value->isId("tuple"))
      type = expr->args[1].value->clone();
    else
      type = transformType(expr->args[1].value.get());
    resultExpr = N<CallExpr>(clone(expr->expr),
                             transform(expr->args[0].value.get(), true), move(type));
    resultExpr->isStaticExpr = true;
    return;
  }
  // 4. staticlen(v)
  if (expr->expr->isId("staticlen")) {
    if (expr->args.size() != 1)
      error("staticlen only accepts a single arguments");
    resultExpr = N<CallExpr>(clone(expr->expr), transform(expr->args[0].value));
    resultExpr->isStaticExpr = true;
    return;
  }
  // 5. hasattr(v, "id")
  if (expr->expr->isId("hasattr")) {
    if (expr->args.size() != 2 || !expr->args[0].name.empty() ||
        !expr->args[1].name.empty())
      error("hasattr accepts two arguments");
    auto s = transform(expr->args[1].value);
    if (!s->getString())
      error("hasattr requires the second string to be a compile-time string");
    resultExpr = N<CallExpr>(clone(expr->expr),
                             transformType(expr->args[0].value.get()), move(s));
    resultExpr->isStaticExpr = true;
    return;
  }
  // 6. compile_error("msg")
  if (expr->expr->isId("compile_error")) {
    if (expr->args.size() != 1)
      error("compile_error accepts a single argument");
    auto s = transform(expr->args[0].value);
    if (!s->getString())
      error("compile_error requires the second string to be a compile-time string");
    resultExpr = N<CallExpr>(clone(expr->expr), move(s));
    return;
  }
  generateTupleStub(expr->args.size());
  vector<CallExpr::Arg> args;
  bool namesStarted = false;
  set<string> seenNames;
  for (auto &i : expr->args) {
    if (i.name.empty() && namesStarted)
      error("unnamed argument after a named argument");
    namesStarted |= !i.name.empty();
    if (!i.name.empty()) {
      if (in(seenNames, i.name))
        error("repeated named argument '{}'", i.name);
      seenNames.insert(i.name);
    }
    if (i.value->getEllipsis())
      args.push_back({i.name, clone(i.value)});
    else
      args.push_back({i.name, transform(i.value)});
  }
  resultExpr = N<CallExpr>(transform(expr->expr.get(), true), move(args));
}

void SimplifyVisitor::visit(DotExpr *expr) {
  /// First flatten the imports.
  const Expr *e = expr;
  std::deque<string> chain;
  while (auto d = e->getDot()) {
    chain.push_front(d->member);
    e = d->expr.get();
  }
  if (auto d = e->getId()) {
    chain.push_front(d->value);

    /// Check if this is a import or a class access:
    /// (import1.import2...).(class1.class2...)?.method?
    int importEnd = 0, itemEnd = 0;
    string importName, itemName;
    shared_ptr<SimplifyItem> val = nullptr;
    for (int i = int(chain.size()) - 1; i >= 0; i--) {
      auto s = join(chain, "/", 0, i + 1);
      val = ctx->find(s);
      if (val && val->isImport()) {
        importName = val->canonicalName;
        importEnd = i + 1;
        break;
      }
    }
    // a.b.c is completely import name
    if (importEnd == chain.size()) {
      resultExpr = N<IdExpr>(importName);
      return;
    }
    auto fctx = importName.empty() ? ctx : ctx->cache->imports[importName].ctx;
    for (int i = int(chain.size()) - 1; i >= importEnd; i--) {
      auto s = join(chain, ".", importEnd, i + 1);
      val = fctx->find(s);
      // Make sure that we access only global imported variables.
      if (val && (importName.empty() || val->isGlobal())) {
        itemName = val->canonicalName;
        itemEnd = i + 1;
        break;
      }
    }
    if (itemName.empty() && importName.empty())
      error("identifier '{}' not found", chain[importEnd]);
    if (itemName.empty())
      error("identifier '{}' not found in {}", chain[importEnd], importName);
    resultExpr = N<IdExpr>(itemName);
    if (importName.empty())
      resultExpr = transform(resultExpr.get(), true);
    if (val->isType() && itemEnd == chain.size())
      resultExpr->markType();
    for (int i = itemEnd; i < chain.size(); i++)
      resultExpr = N<DotExpr>(move(resultExpr), chain[i]);
  } else {
    resultExpr = N<DotExpr>(transform(expr->expr.get(), true), expr->member);
  }
}

void SimplifyVisitor::visit(SliceExpr *expr) {
  resultExpr = N<SliceExpr>(transform(expr->start), transform(expr->stop),
                            transform(expr->step));
}

void SimplifyVisitor::visit(EllipsisExpr *expr) {
  error("unexpected ellipsis expression");
}

void SimplifyVisitor::visit(TypeOfExpr *expr) {
  resultExpr = N<TypeOfExpr>(transform(expr->expr.get(), true));
  resultExpr->markType();
}

void SimplifyVisitor::visit(YieldExpr *expr) {
  if (!ctx->getLevel() || ctx->bases.back().isType())
    error("expected function body");
  defaultVisit(expr);
}

void SimplifyVisitor::visit(LambdaExpr *expr) {
  vector<StmtPtr> stmts;
  stmts.push_back(N<ReturnStmt>(clone(expr->expr)));
  auto call_raw = makeAnonFn(move(stmts), expr->vars);
  // OK to const_cast as c is already transformed and only handled here.
  auto call = const_cast<CallExpr *>(call_raw->getCall());
  if (!call) {
    seqassert(call, "bad makeAnonFn return value");
  } else if (!call->args.empty()) {
    // Create a partial call: prepend ... for each lambda argument
    for (int i = 0; i < expr->vars.size(); i++)
      call->args.insert(call->args.begin(), {"", N<EllipsisExpr>()});
    resultExpr = transform(call_raw);
  } else {
    resultExpr = move(call->expr);
  }
}

void SimplifyVisitor::visit(AssignExpr *expr) {
  seqassert(expr->var->getId(), "only simple assignment expression are supported");
  if (!ctx->canAssign)
    error("assignment expression in a short-circuiting subexpression");
  vector<StmtPtr> s;
  s.push_back(transform(N<AssignStmt>(clone(expr->var), clone(expr->expr))));
  resultExpr =
      transform(N<StmtExpr>(move(s), transform(N<IdExpr>(expr->var->getId()->value))));
}

void SimplifyVisitor::visit(RangeExpr *expr) {
  error("unexpected pattern range expression");
}

/**************************************************************************************/

ExprPtr SimplifyVisitor::transformInt(const string &value, const string &suffix) {
  auto to_int = [](const string &s) {
    if (startswith(s, "0b") || startswith(s, "0B"))
      return std::stoull(s.substr(2), nullptr, 2);
    return std::stoull(s, nullptr, 0);
  };
  try {
    if (suffix.empty()) {
      auto expr = N<IntExpr>(to_int(value));
      expr->isStaticExpr = true;
      return expr;
    }
    /// Unsigned numbers: use UInt[64] for that
    if (suffix == "u")
      return transform(N<CallExpr>(N<IndexExpr>(N<IdExpr>("UInt"), N<IntExpr>(64)),
                                   N<IntExpr>(to_int(value))));
    /// Fixed-precision numbers (uXXX and iXXX)
    /// NOTE: you cannot use binary (0bXXX) format with those numbers.
    /// TODO: implement non-string constructor for these cases.
    if (suffix[0] == 'u' && isdigit(suffix.substr(1)))
      return transform(N<CallExpr>(
          N<IndexExpr>(N<IdExpr>("UInt"), N<IntExpr>(std::stoi(suffix.substr(1)))),
          N<StringExpr>(value)));
    if (suffix[0] == 'i' && isdigit(suffix.substr(1)))
      return transform(N<CallExpr>(
          N<IndexExpr>(N<IdExpr>("Int"), N<IntExpr>(std::stoi(suffix.substr(1)))),
          N<StringExpr>(value)));
  } catch (std::out_of_range &) {
    error("integer {} out of range", value);
  }
  /// Custom suffix sfx: use int.__suffix_sfx__(str) call.
  /// NOTE: you cannot neither use binary (0bXXX) format here.
  return transform(
      N<CallExpr>(N<DotExpr>(N<IdExpr>("int"), format("__suffix_{}__", suffix)),
                  N<StringExpr>(value)));
}

ExprPtr SimplifyVisitor::transformFString(string value) {
  vector<ExprPtr> items;
  int braceCount = 0, braceStart = 0;
  for (int i = 0; i < value.size(); i++) {
    if (value[i] == '{') {
      if (braceStart < i)
        items.push_back(N<StringExpr>(value.substr(braceStart, i - braceStart)));
      if (!braceCount)
        braceStart = i + 1;
      braceCount++;
    } else if (value[i] == '}') {
      braceCount--;
      if (!braceCount) {
        string code = value.substr(braceStart, i - braceStart);
        auto offset = getSrcInfo();
        offset.col += i;
        if (!code.empty() && code.back() == '=') {
          code = code.substr(0, code.size() - 1);
          items.push_back(N<StringExpr>(format("{}=", code)));
        }
        items.push_back(N<CallExpr>(N<IdExpr>("str"), parseExpr(code, offset)));
      }
      braceStart = i + 1;
    }
  }
  if (braceCount)
    error("f-string braces are not balanced");
  if (braceStart != value.size())
    items.push_back(N<StringExpr>(value.substr(braceStart, value.size() - braceStart)));
  return transform(
      N<CallExpr>(N<DotExpr>(N<IdExpr>("str"), "cat"), N<ListExpr>(move(items))));
}

string SimplifyVisitor::generateTupleStub(int len) {
  // Generate all tuples Tuple.(0...len) (to ensure that any slice results in a valid
  // type).
  for (int len_i = 0; len_i <= len; len_i++) {
    auto typeName = format("Tuple.N{}", len_i);
    if (!ctx->find(typeName)) {
      vector<Param> generics, args;
      for (int i = 1; i <= len_i; i++) {
        generics.emplace_back(Param{format("T{}", i), nullptr, nullptr});
        args.emplace_back(
            Param{format("a{0}", i), N<IdExpr>(format("T{}", i)), nullptr});
      }
      StmtPtr stmt = make_unique<ClassStmt>(typeName, move(generics), move(args),
                                            nullptr, vector<string>{ATTR_TUPLE});
      stmt->setSrcInfo(ctx->generateSrcInfo());
      // Make sure to generate this in a clean context.
      auto nctx = make_shared<SimplifyContext>(FILE_GENERATED, ctx->cache);
      SimplifyVisitor(nctx, preamble).transform(stmt);
      auto nval = nctx->find(typeName);
      seqassert(nval, "cannot find '{}'", typeName);
    }
  }
  return format("Tuple.N{}", len);
}

StmtPtr SimplifyVisitor::transformGeneratorBody(const vector<GeneratorBody> &loops,
                                                SuiteStmt *&prev) {
  StmtPtr suite = N<SuiteStmt>(), newSuite = nullptr;
  prev = (SuiteStmt *)suite.get();
  for (auto &l : loops) {
    newSuite = N<SuiteStmt>();
    auto nextPrev = (SuiteStmt *)newSuite.get();

    prev->stmts.push_back(N<ForStmt>(l.vars->clone(), l.gen->clone(), move(newSuite)));
    prev = nextPrev;
    for (auto &cond : l.conds) {
      newSuite = N<SuiteStmt>();
      nextPrev = (SuiteStmt *)newSuite.get();
      prev->stmts.push_back(N<IfStmt>(cond->clone(), move(newSuite)));
      prev = nextPrev;
    }
  }
  return suite;
}

ExprPtr SimplifyVisitor::makeAnonFn(vector<StmtPtr> &&stmts,
                                    const vector<string> &argNames) {
  vector<Param> params;
  vector<CallExpr::Arg> args;

  string name = ctx->cache->getTemporaryVar("lambda");
  ctx->captures.emplace_back(set<string>{});
  for (auto &s : argNames)
    params.emplace_back(Param{s, nullptr, nullptr});
  auto fs = transform(N<FunctionStmt>(name, nullptr, vector<Param>{}, move(params),
                                      N<SuiteStmt>(move(stmts)), vector<string>{}));
  if (fs) {
    if (auto fp = const_cast<FunctionStmt *>(fs->getFunction())) {
      for (auto &c : ctx->captures.back())
        fp->args.emplace_back(Param{c, nullptr, nullptr});
      prependStmts->push_back(move(fs));
      name = fp->name;
    } else {
      seqassert(false, "expected a FunctionStmt");
    }
  }
  auto f = ctx->cache->functions[name].ast.get();
  for (auto &c : ctx->captures.back()) {
    f->args.emplace_back(Param{c, nullptr, nullptr});
    args.emplace_back(CallExpr::Arg{"", N<IdExpr>(c)});
  }
  ctx->captures.pop_back();
  return N<CallExpr>(N<IdExpr>(name), move(args));
}

} // namespace ast
} // namespace seq<|MERGE_RESOLUTION|>--- conflicted
+++ resolved
@@ -283,22 +283,6 @@
       !expr->inPlace) {
     resultExpr = N<BinaryExpr>(move(lhs), expr->op, move(rhs));
     resultExpr->isStaticExpr = true;
-<<<<<<< HEAD
-  } else if (expr->op == "&&" || expr->op == "||") {
-    auto l = transform(N<CallExpr>(N<DotExpr>(clone(expr->lexpr), "__bool__")));
-    auto oldAssign = ctx->canAssign;
-    ctx->canAssign = false;
-    if (expr->op == "&&") {
-      resultExpr = N<IfExpr>(
-          move(l), transform(N<CallExpr>(N<DotExpr>(clone(expr->rexpr), "__bool__"))),
-          N<BoolExpr>(false));
-    } else {
-      resultExpr =
-          N<IfExpr>(move(l), N<BoolExpr>(true),
-                              transform(N<CallExpr>(N<DotExpr>(clone(expr->rexpr), "__bool__"))));
-    }
-    ctx->canAssign = oldAssign;
-=======
   } else if (expr->op == "&&") {
     resultExpr = transform(N<IfExpr>(
         N<CallExpr>(N<DotExpr>(clone(expr->lexpr), "__bool__")),
@@ -307,7 +291,6 @@
     resultExpr = transform(N<IfExpr>(
         N<CallExpr>(N<DotExpr>(clone(expr->lexpr), "__bool__")), N<BoolExpr>(true),
         N<CallExpr>(N<DotExpr>(clone(expr->rexpr), "__bool__"))));
->>>>>>> a9aefa21
   } else if (expr->op == "is not") {
     resultExpr = transform(N<CallExpr>(N<DotExpr>(
         N<BinaryExpr>(clone(expr->lexpr), "is", clone(expr->rexpr)), "__invert__")));
