--- conflicted
+++ resolved
@@ -132,11 +132,7 @@
       N<ForStmt>(N<IdExpr>(var), clone(stmt->expr), N<YieldStmt>(N<IdExpr>(var))));
 }
 
-<<<<<<< HEAD
-void SimplifyVisitor::visit(const AssertStmt *stmt) {
-=======
 void SimplifyVisitor::visit(AssertStmt *stmt) {
->>>>>>> a010c043
   seqassert(!stmt->message || stmt->message->getString(),
             "assert message not a string");
 
@@ -145,18 +141,6 @@
     resultStmt = transform(N<IfStmt>(
         N<UnaryExpr>("!", clone(stmt->expr)),
         N<ExprStmt>(N<CallExpr>(
-<<<<<<< HEAD
-            N<IdExpr>(".seq_assert_test"), N<StringExpr>(stmt->getSrcInfo().file),
-            N<IntExpr>(stmt->getSrcInfo().line),
-            stmt->message ? clone(stmt->message) : N<StringExpr>("")))));
-  else
-    resultStmt = transform(
-        N<IfStmt>(N<UnaryExpr>("!", clone(stmt->expr)),
-                  N<ThrowStmt>(N<CallExpr>(
-                      N<IdExpr>(".seq_assert"), N<StringExpr>(stmt->getSrcInfo().file),
-                      N<IntExpr>(stmt->getSrcInfo().line),
-                      stmt->message ? clone(stmt->message) : N<StringExpr>("")))));
-=======
             N<DotExpr>(N<IdExpr>("__internal__"), "seq_assert_test"),
             N<StringExpr>(stmt->getSrcInfo().file), N<IntExpr>(stmt->getSrcInfo().line),
             stmt->message ? clone(stmt->message) : N<StringExpr>("")))));
@@ -167,7 +151,6 @@
             N<DotExpr>(N<IdExpr>("__internal__"), "seq_assert"),
             N<StringExpr>(stmt->getSrcInfo().file), N<IntExpr>(stmt->getSrcInfo().line),
             stmt->message ? clone(stmt->message) : N<StringExpr>("")))));
->>>>>>> a010c043
 }
 
 void SimplifyVisitor::visit(WhileStmt *stmt) {
@@ -191,22 +174,7 @@
   }
 }
 
-<<<<<<< HEAD
-/// Transform for i in it: ... to:
-///   for i in it.__iter__(): ...
-/// Transform for i, j in it: ... to:
-///   for tmp in it.__iter__():
-///      i, j = tmp; ...
-/// This transformation uses AssignStmt and supports all unpack operations that are
-/// handled there.
-/// Transform for i in it: ... else: ... to:
-///   no_break = True
-///   for i in it.__iter__(): ...
-///   if no_break.__bool__(): ...
-void SimplifyVisitor::visit(const ForStmt *stmt) {
-=======
 void SimplifyVisitor::visit(ForStmt *stmt) {
->>>>>>> a010c043
   ExprPtr iter = transform(N<CallExpr>(N<DotExpr>(clone(stmt->iter), "__iter__")));
   string breakVar;
   StmtPtr assign = nullptr, forStmt = nullptr;
@@ -228,7 +196,6 @@
     stmts.push_back(clone(stmt->suite));
     forStmt = N<ForStmt>(clone(var), move(iter), transform(N<SuiteStmt>(move(stmts))));
   }
-
   ctx->popBlock();
   ctx->loops.pop_back();
 
@@ -242,9 +209,7 @@
   }
 }
 
-<<<<<<< HEAD
-/// Transforms all if conditions to condition.__bool__()
-void SimplifyVisitor::visit(const IfStmt *stmt) {
+void SimplifyVisitor::visit(IfStmt *stmt) {
   if (stmt->ifs.size() == 1 && !stmt->ifs[0].cond) {
     resultStmt = transform(stmt->ifs[0].suite);
     return;
@@ -269,13 +234,6 @@
     topIf.push_back({nullptr, transform(N<IfStmt>(move(subIf)))});
     resultStmt = N<IfStmt>(move(topIf));
   }
-=======
-void SimplifyVisitor::visit(IfStmt *stmt) {
-  vector<IfStmt::If> ifs;
-  for (auto &i : stmt->ifs)
-    ifs.push_back({transform(i.cond), transform(i.suite)});
-  resultStmt = N<IfStmt>(move(ifs));
->>>>>>> a010c043
 }
 
 void SimplifyVisitor::visit(MatchStmt *stmt) {
@@ -353,24 +311,7 @@
   ctx->add(SimplifyItem::Var, stmt->var, val->canonicalName, true);
 }
 
-<<<<<<< HEAD
-/// Import a module into its own context.
-/// Unless we are loading the standard library, each import statement is replaced with:
-///   if not _import_N_done:
-///     _import_N()
-///     _import_N_done = True
-/// to make sure that the first _executed_ import statement executes its statements
-/// (like Python). See parseNewImport() and below for details.
-///
-/// This function also handles FFI imports (C, Python etc). For the details, see
-/// parseCImport(), parseCDylibImport() and parsePythonImport().
-///
-/// ⚠️ Warning: This behavior is slightly different than Python's
-/// behavior that executes imports when they are _executed_ first.
-void SimplifyVisitor::visit(const ImportStmt *stmt) {
-=======
 void SimplifyVisitor::visit(ImportStmt *stmt) {
->>>>>>> a010c043
   seqassert(!ctx->getLevel() || !ctx->bases.back().isType(), "imports within a class");
   if (stmt->from->isId("C")) {
     /// Handle C imports
@@ -415,11 +356,7 @@
 
   // If the imported file has not been seen before, load it.
   if (ctx->cache->imports.find(file) == ctx->cache->imports.end())
-<<<<<<< HEAD
-    parseNewImport(file, dirs[0]);
-=======
     transformNewImport(file, dirs[0]);
->>>>>>> a010c043
   const auto &import = ctx->cache->imports[file];
   string importVar = import.importVar;
   string importDoneVar = importVar + "_done";
@@ -493,12 +430,6 @@
     ctx->add(SimplifyItem::Type, g.name, genName, false, g.type != nullptr);
     if (g.type && !g.type->isId("int"))
       error("only integer static generics are supported");
-<<<<<<< HEAD
-    preamble->types.push_back(
-        N<ClassStmt>(genName, vector<Param>{}, vector<Param>{}, nullptr,
-                     map<string, string>{{ATTR_GENERIC, g.type ? "int" : ""}}));
-=======
->>>>>>> a010c043
     newGenerics.emplace_back(
         Param{genName, transformType(g.type.get()), transform(g.deflt.get(), true)});
   }
@@ -518,15 +449,9 @@
     // If the first argument of a class method is self and if it has no type, add it.
     if (!typeAst && isClassMember && ia == 0 && a.name == "self")
       typeAst = transformType(ctx->bases[ctx->bases.size() - 2].ast.get());
-<<<<<<< HEAD
-    args.emplace_back(Param{a.name, move(typeAst), transform(a.deflt)});
-    // Warning: parameter names are not canonized.
-    ctx->add(SimplifyItem::Var, a.name, a.name);
-=======
     auto name = ctx->generateCanonicalName(a.name);
     args.emplace_back(Param{name, move(typeAst), transform(a.deflt)});
     ctx->add(SimplifyItem::Var, a.name, name);
->>>>>>> a010c043
   }
   // Parse the return type.
   if (!stmt->ret && in(stmt->attributes, ATTR_EXTERN_LLVM))
@@ -606,11 +531,7 @@
 
   bool isRecord = stmt->isRecord(); // does it have @tuple attribute
 
-<<<<<<< HEAD
-  // Special name handling is needed becuase of nested classes.
-=======
   // Special name handling is needed because of nested classes.
->>>>>>> a010c043
   string name = stmt->name;
   if (!ctx->bases.empty() && ctx->bases.back().isType()) {
     const auto &a = ctx->bases.back().ast;
@@ -625,22 +546,14 @@
   auto classItem =
       make_shared<SimplifyItem>(SimplifyItem::Type, "", "", ctx->isToplevel(), false);
   if (!extension) {
-<<<<<<< HEAD
-    classItem->canonicalName = canonicalName = ctx->generateCanonicalName(name);
-=======
     classItem->canonicalName = canonicalName =
         ctx->generateCanonicalName(name, ctx->getBase());
->>>>>>> a010c043
     // Reference types are added to the context at this stage.
     // Record types (tuples) are added after parsing class arguments to prevent
     // recursive record types (that are allowed for reference types).
     if (!isRecord) {
       ctx->add(name, classItem);
-<<<<<<< HEAD
-      ctx->add(canonicalName, classItem);
-=======
       ctx->cache->imports[STDLIB_IMPORT].ctx->addToplevel(canonicalName, classItem);
->>>>>>> a010c043
     }
     originalAST = stmt;
   } else {
@@ -681,13 +594,6 @@
     // original AST.
     ctx->add(SimplifyItem::Type, stmt->generics[gi].name, genName, false,
              originalAST->generics[gi].type != nullptr);
-<<<<<<< HEAD
-    preamble->types.push_back(
-        N<ClassStmt>(genName, vector<Param>{}, vector<Param>{}, nullptr,
-                     map<string, string>{
-                         {ATTR_GENERIC, originalAST->generics[gi].type ? "int" : ""}}));
-=======
->>>>>>> a010c043
     newGenerics.emplace_back(
         Param{genName, transformType(originalAST->generics[gi].type.get()), nullptr});
   }
@@ -712,11 +618,7 @@
     // block/base back.
     if (isRecord) {
       ctx->addPrevBlock(name, classItem);
-<<<<<<< HEAD
-      ctx->addPrevBlock(canonicalName, classItem);
-=======
       ctx->cache->imports[STDLIB_IMPORT].ctx->addToplevel(canonicalName, classItem);
->>>>>>> a010c043
     }
     // Create a cached AST.
     ctx->cache->classes[canonicalName].ast = N<ClassStmt>(
@@ -1036,11 +938,7 @@
       move(params), N<SuiteStmt>(move(call), move(retStmt)), vector<string>()));
 }
 
-<<<<<<< HEAD
-void SimplifyVisitor::parseNewImport(const string &file, const string &moduleName) {
-=======
 void SimplifyVisitor::transformNewImport(const string &file, const string &moduleName) {
->>>>>>> a010c043
   // Use a clean context to parse a new file.
   auto ictx = make_shared<SimplifyContext>(file, ctx->cache);
   ictx->isStdlibLoading = ctx->isStdlibLoading;
@@ -1108,16 +1006,10 @@
   }
 }
 
-<<<<<<< HEAD
-StmtPtr SimplifyVisitor::parsePythonDefinition(const string &name,
-                                               const vector<Param> &args,
-                                               const Expr *ret, const Stmt *codeStmt) {
-=======
 StmtPtr SimplifyVisitor::transformPythonDefinition(const string &name,
                                                    const vector<Param> &args,
                                                    const Expr *ret,
                                                    const Stmt *codeStmt) {
->>>>>>> a010c043
   seqassert(codeStmt && codeStmt->getExpr() && codeStmt->getExpr()->expr->getString(),
             "invalid Python definition");
   auto code = codeStmt->getExpr()->expr->getString()->value;
