/*
 * cache.h --- Code transformation cache (shared objects).
 *
 * (c) Seq project. All rights reserved.
 * This file is subject to the terms and conditions defined in
 * file 'LICENSE', which is part of this source code package.
 */

#pragma once

#include <map>
#include <ostream>
#include <set>
#include <string>
#include <vector>

#include "lang/seq.h"
#include "parser/ast.h"
#include "parser/common.h"
#include "parser/ctx.h"

<<<<<<< HEAD
=======
#define TYPECHECK_MAX_ITERATIONS 100
>>>>>>> a010c043
#define FILE_GENERATED "<generated>"
#define MODULE_MAIN "__main__"
#define STDLIB_IMPORT ""
#define STDLIB_INTERNAL_MODULE "internal"
#define ATTR_INTERNAL "internal"
#define ATTR_TUPLE "tuple"
#define ATTR_TRAIT "trait"
#define ATTR_ATOMIC "atomic"
#define ATTR_TEST "test"
#define ATTR_EXTERN_C ".c"
#define ATTR_EXTERN_LLVM "llvm"
#define ATTR_EXTERN_PYTHON "python"
#define ATTR_BUILTIN "builtin"
#define ATTR_PARENT_FUNCTION ".parentFunc"
#define ATTR_PARENT_CLASS ".parentClass"
#define ATTR_NOT_STATIC ".notStatic"
#define ATTR_GENERIC ".generic"
#define ATTR_TOTAL_ORDERING "total_ordering"
#define ATTR_CONTAINER "container"
#define ATTR_PYTHON "python"
#define ATTR_PICKLE "pickle"
#define ATTR_NO(x) ("no_" x)

namespace seq {
namespace ast {

/// Forward declarations
struct SimplifyContext;

/**
 * Cache encapsulation that holds data structures shared across various transformation
 * stages (AST transformation, type checking etc.). The subsequent stages (e.g. type
 * checking) assumes that previous stages populated this structure correctly.
 * Implemented to avoid bunch of global objects.
 */
struct Cache {
  /// Stores a count for each identifier (name) seen in the code.
  /// Used to generate unique identifier for each name in the code (e.g. Foo -> Foo.2).
  unordered_map<string, int> identifierCount;
  /// Maps a unique identifier back to the original name in the code
  /// (e.g. Foo.2 -> Foo).
  unordered_map<string, string> reverseIdentifierLookup;
  /// Number of code-generated source code positions. Used to generate the next unique
  /// source-code position information.
  int generatedSrcInfoCount;
  /// Number of unbound variables so far. Used to generate the next unique unbound
  /// identifier.
  int unboundCount;
  /// Number of auto-generated variables so far. Used to generate the next unique
  /// variable name in getTemporaryVar() below.
  int varCount;
  /// Test flags for seqtest test cases. Zero if seqtest is not parsing the code.
  int testFlags;

  /// Holds module import data.
  struct Import {
    /// Absolute filename of an import.
    string filename;
    /// Import simplify context.
    shared_ptr<SimplifyContext> ctx;
    /// Unique import variable for checking already loaded imports.
    string importVar;
  };

  /// Absolute path of seqc executable (if available).
  string argv0;
  /// LLVM module.
  seq::SeqModule *module;

  /// Table of imported files that maps an absolute filename to a Import structure.
  /// By convention, the key of Seq standard library is "".
  unordered_map<string, Import> imports;

<<<<<<< HEAD
  /// Previously generated variardic types (Function and Tuple).
  set<string> variardics;

=======
>>>>>>> a010c043
  /// Set of unique (canonical) global identifiers for marking such variables as global
  /// in code-generation step.
  set<string> globals;

  /// Stores class data for each class (type) in the source code.
  struct Class {
    /// Generic (unrealized) class template AST.
    unique_ptr<ClassStmt> ast;

    /// A class function method.
    struct ClassMethod {
      /// Canonical name of a method (e.g. __init__.1).
      string name;
      /// A corresponding generic function type.
      types::FuncTypePtr type;
      /// Method age (how many class extension were seen before a method definition).
      /// Used to prevent the usage of a method before it was defined in the code.
      int age;
    };
    /// Class method lookup table. Each name points to a list of ClassMethod instances
    /// that share the same method name (a list because methods can be overloaded).
    unordered_map<string, vector<ClassMethod>> methods;

    /// A class field (member).
    struct ClassField {
      /// Field name.
      string name;
      /// A corresponding generic field type.
      types::TypePtr type;
    };
    /// A list of class' ClassField instances. List is needed (instead of map) because
    /// the order of the fields matters.
    vector<ClassField> fields;

    /// A class realization.
    struct ClassRealization {
      /// Realized class type.
      types::ClassTypePtr type;
      /// A list of field names and realization's realized field types.
      vector<std::pair<string, types::TypePtr>> fields;
<<<<<<< HEAD
=======
      /// LLVM type pointer.
      seq::types::Type *llvm;
>>>>>>> a010c043
    };
    /// Realization lookup table that maps a realized class name to the corresponding
    /// ClassRealization instance.
    unordered_map<string, ClassRealization> realizations;

    Class() : ast(nullptr) {}
  };
  /// Class lookup table that maps a canonical class identifier to the corresponding
  /// Class instance.
  unordered_map<string, Class> classes;

  struct Function {
    /// Generic (unrealized) function template AST.
    unique_ptr<FunctionStmt> ast;

    /// A function realization.
    struct FunctionRealization {
      /// Realized function type.
      types::FuncTypePtr type;
      /// Realized function AST (stored here for later realization in code generations
      /// stage).
      unique_ptr<FunctionStmt> ast;
    };
    /// Realization lookup table that maps a realized function name to the corresponding
    /// FunctionRealization instance.
    unordered_map<string, FunctionRealization> realizations;

    Function() : ast(nullptr) {}
  };
  /// Function lookup table that maps a canonical function identifier to the
  /// corresponding Function instance.
  unordered_map<string, Function> functions;

public:
  explicit Cache(string argv0 = "")
      : generatedSrcInfoCount(0), unboundCount(0), varCount(0), testFlags(0),
<<<<<<< HEAD
        argv0(move(argv0)) {}

  /// Return a uniquely named temporary variable of a format
  /// "{sigil}_{prefix}{counter}". A sigil should be a non-lexable symbol.
  string getTemporaryVar(const string &prefix = "", char sigil = '$') {
=======
        argv0(move(argv0)), module(nullptr) {}

  /// Return a uniquely named temporary variable of a format
  /// "{sigil}_{prefix}{counter}". A sigil should be a non-lexable symbol.
  string getTemporaryVar(const string &prefix = "", char sigil = '.') {
>>>>>>> a010c043
    return fmt::format("{}{}_{}", sigil ? fmt::format("{}_", sigil) : "", prefix,
                       ++varCount);
  }
};

} // namespace ast
} // namespace seq<|MERGE_RESOLUTION|>--- conflicted
+++ resolved
@@ -19,10 +19,9 @@
 #include "parser/common.h"
 #include "parser/ctx.h"
 
-<<<<<<< HEAD
-=======
+#include "sir/sir.h"
+
 #define TYPECHECK_MAX_ITERATIONS 100
->>>>>>> a010c043
 #define FILE_GENERATED "<generated>"
 #define MODULE_MAIN "__main__"
 #define STDLIB_IMPORT ""
@@ -39,7 +38,6 @@
 #define ATTR_PARENT_FUNCTION ".parentFunc"
 #define ATTR_PARENT_CLASS ".parentClass"
 #define ATTR_NOT_STATIC ".notStatic"
-#define ATTR_GENERIC ".generic"
 #define ATTR_TOTAL_ORDERING "total_ordering"
 #define ATTR_CONTAINER "container"
 #define ATTR_PYTHON "python"
@@ -90,18 +88,12 @@
   /// Absolute path of seqc executable (if available).
   string argv0;
   /// LLVM module.
-  seq::SeqModule *module;
+  seq::ir::IRModulePtr module;
 
   /// Table of imported files that maps an absolute filename to a Import structure.
   /// By convention, the key of Seq standard library is "".
   unordered_map<string, Import> imports;
 
-<<<<<<< HEAD
-  /// Previously generated variardic types (Function and Tuple).
-  set<string> variardics;
-
-=======
->>>>>>> a010c043
   /// Set of unique (canonical) global identifiers for marking such variables as global
   /// in code-generation step.
   set<string> globals;
@@ -142,11 +134,8 @@
       types::ClassTypePtr type;
       /// A list of field names and realization's realized field types.
       vector<std::pair<string, types::TypePtr>> fields;
-<<<<<<< HEAD
-=======
       /// LLVM type pointer.
-      seq::types::Type *llvm;
->>>>>>> a010c043
+      seq::ir::types::Type *llvm;
     };
     /// Realization lookup table that maps a realized class name to the corresponding
     /// ClassRealization instance.
@@ -183,19 +172,11 @@
 public:
   explicit Cache(string argv0 = "")
       : generatedSrcInfoCount(0), unboundCount(0), varCount(0), testFlags(0),
-<<<<<<< HEAD
-        argv0(move(argv0)) {}
-
-  /// Return a uniquely named temporary variable of a format
-  /// "{sigil}_{prefix}{counter}". A sigil should be a non-lexable symbol.
-  string getTemporaryVar(const string &prefix = "", char sigil = '$') {
-=======
         argv0(move(argv0)), module(nullptr) {}
 
   /// Return a uniquely named temporary variable of a format
   /// "{sigil}_{prefix}{counter}". A sigil should be a non-lexable symbol.
   string getTemporaryVar(const string &prefix = "", char sigil = '.') {
->>>>>>> a010c043
     return fmt::format("{}{}_{}", sigil ? fmt::format("{}_", sigil) : "", prefix,
                        ++varCount);
   }
