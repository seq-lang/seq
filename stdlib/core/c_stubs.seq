--- conflicted
+++ resolved
@@ -131,44 +131,6 @@
 cimport seq_palign_global(pseq, pseq, ptr[i8], i8, i8, int, ptr[Alignment])
 cimport seq_palign_default(pseq, pseq, ptr[Alignment])
 
-<<<<<<< HEAD
-# <htslib.h>
-cimport hts_open(cobj, cobj) -> cobj
-cimport hts_close(cobj)
-cimport hts_idx_destroy(cobj)
-cimport hts_itr_destroy(cobj)
-cimport sam_index_load(cobj, cobj) -> cobj
-cimport sam_hdr_read(cobj) -> cobj
-cimport sam_itr_querys(cobj, cobj, cobj) -> cobj
-cimport sam_read1(cobj, cobj, cobj) -> i32
-cimport bam_read1(cobj, cobj) -> i32
-cimport bam_init1() -> cobj
-cimport bam_cigar2qlen(int, ptr[u32]) -> int
-cimport bam_cigar2rlen(int, ptr[u32]) -> int
-cimport bam_aux_get(cobj, ptr[byte]) -> ptr[u8]
-cimport bam_aux2i(ptr[u8]) -> int
-cimport bam_aux2f(ptr[u8]) -> float
-cimport bam_aux2A(ptr[u8]) -> byte
-cimport bam_aux2Z(ptr[u8]) -> ptr[byte]
-cimport bam_auxB_len(ptr[u8]) -> u32
-cimport bam_auxB2i(ptr[u8], idx: u32) -> int
-cimport bam_auxB2f(ptr[u8], idx: u32) -> float
-cimport sam_hdr_destroy(cobj)
-cimport bam_destroy1(cobj)
-
-cimport bcf_hdr_read(cobj) -> cobj
-cimport bcf_read(cobj, cobj, cobj) -> int
-cimport bcf_unpack(cobj, int) -> int
-cimport bcf_hdr_destroy(cobj)
-cimport bcf_init() -> cobj
-cimport bcf_destroy(cobj)
-
-
-# Seq HTSlib
-cimport seq_hts_sam_itr_next(cobj, cobj, cobj) -> int
-
-=======
->>>>>>> a30e3703
 # OpenMP
 cimport omp_get_num_threads() -> i32
 cimport omp_get_thread_num() -> i32
