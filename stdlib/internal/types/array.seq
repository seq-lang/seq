--- conflicted
+++ resolved
@@ -3,18 +3,10 @@
     len: int
     ptr: Ptr[T]
 
-<<<<<<< HEAD
-    def __new__(sz: int) -> Array[T]:
-        return (sz, Ptr[T](sz))
-    def __new__(data: Ptr[T], sz: int) -> Array[T]:
-        return (sz, data)
-
-=======
     def __new__(ptr: Ptr[T], sz: int) -> Array[T]:
         return (sz, ptr)
     def __new__(sz: int) -> Array[T]:
         return (sz, Ptr[T](sz))
->>>>>>> a010c043
     def __copy__(self) -> Array[T]:
         p = Ptr[byte](self.len * T.__elemsize__)
         str.memcpy(p.as_byte(), self.ptr.as_byte(), self.len * T.__elemsize__)
