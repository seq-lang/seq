--- conflicted
+++ resolved
@@ -3,12 +3,8 @@
 #include "seq/seq.h"
 #include "sir/llvm/llvisitor.h"
 #include "sir/transform/manager.h"
-<<<<<<< HEAD
-#include "sir/transform/pipeline.h"
 #include "sir/transform/sequre.h"
-=======
 #include "sir/transform/pass.h"
->>>>>>> 8d60a475
 #include "util/common.h"
 #include "llvm/Support/CommandLine.h"
 #include <algorithm>
@@ -24,21 +20,9 @@
       << SEQ_VERSION_PATCH << "\n";
 }
 
-<<<<<<< HEAD
-void registerStandardPasses(seq::ir::transform::PassManager &pm, bool debug) {
-  if (debug)
-    return;
-  pm.registerPass(
-      "bio-pipeline-opts",
-      std::make_unique<seq::ir::transform::pipeline::PipelineOptimizations>());
-  pm.registerPass(
-      "sequre-arithmetics-opt",
-      std::make_unique<seq::ir::transform::sequre::ArithmeticsOptimizations>());
-=======
 const std::vector<std::string> &supportedExtensions() {
   static const std::vector<std::string> extensions = {".seq", ".py"};
   return extensions;
->>>>>>> 8d60a475
 }
 
 bool hasExtension(const std::string &filename, const std::string &extension) {
