#include "lang/seq.h"
#include "parser/parser.h"
#include "util/jit.h"
#include "llvm/Support/CommandLine.h"
#include <cstdio>
#include <cstdlib>
#include <iostream>
#include <string>
#include <vector>

#define SEQ_PATH_ENV_VAR "SEQ_PATH"

using namespace std;
using namespace seq;
using namespace llvm;
using namespace llvm::cl;

static void versMsg(raw_ostream &out) {
  out << "Seq " << SEQ_VERSION_MAJOR << "." << SEQ_VERSION_MINOR << "."
      << SEQ_VERSION_PATCH << "\n";
}

int main(int argc, char **argv) {
  opt<string> input(Positional, desc("<input file>"), init("-"));
  opt<bool> debug("d", desc("Compile in debug mode"));
  opt<bool> profile("prof", desc("Profile LLVM IR using XRay"));
  opt<bool> docstr("docstr", desc("Generate docstrings"));
  opt<string> output(
      "o", desc("Write LLVM bitcode to specified file instead of running with JIT"));
  cl::list<string> libs("L", desc("Load and link the specified library"));
  cl::list<string> args(ConsumeAfter, desc("<program arguments>..."));

  SetVersionPrinter(versMsg);
  ParseCommandLineOptions(argc, argv);
  vector<string> libsVec(libs);
  vector<string> argsVec(args);

  config::config().debug = debug.getValue();
  config::config().profile = profile.getValue();

  if (docstr.getValue()) {
    generateDocstr(argv[0]);
    return EXIT_SUCCESS;
  }

  SeqModule *s = parse(argv[0], input.c_str(), "", false, false);
<<<<<<< HEAD
  return EXIT_SUCCESS;

=======
  if (!s)
    exit(EXIT_FAILURE);
>>>>>>> 2df715cc
  if (output.getValue().empty()) {
    argsVec.insert(argsVec.begin(), input);
    execute(s, argsVec, libsVec, debug.getValue());
  } else {
    if (!libsVec.empty())
      compilationWarning("ignoring libraries during compilation");

    if (!argsVec.empty())
      compilationWarning("ignoring arguments during compilation");

    compile(s, output.getValue(), debug.getValue());
  }

  return EXIT_SUCCESS;
}<|MERGE_RESOLUTION|>--- conflicted
+++ resolved
@@ -43,14 +43,10 @@
     return EXIT_SUCCESS;
   }
 
-  SeqModule *s = parse(argv[0], input.c_str(), "", false, false);
-<<<<<<< HEAD
-  return EXIT_SUCCESS;
+  auto *s = parse(argv[0], input.c_str(), "", false, false);
 
-=======
   if (!s)
     exit(EXIT_FAILURE);
->>>>>>> 2df715cc
   if (output.getValue().empty()) {
     argsVec.insert(argsVec.begin(), input);
     execute(s, argsVec, libsVec, debug.getValue());
