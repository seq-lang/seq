#!/usr/bin/env bash

set -e

export CC="${CC:-clang}"
export CXX="${CXX:-clang++}"
export USE_ZLIBNG="${USE_ZLIBNG:-1}"

export INSTALLDIR="${PWD}/deps"
export SRCDIR="${PWD}/deps_src"
mkdir -p "${INSTALLDIR}" "${SRCDIR}"

export LD_LIBRARY_PATH="${INSTALLDIR}/lib:${LD_LIBRARY_PATH}"
export LIBRARY_PATH="${INSTALLDIR}/lib:${LIBRARY_PATH}"
export CPATH="${INSTALLDIR}/include:${CPATH}"

die() { echo "$*" 1>&2 ; exit 1; }

export JOBS=1
if [ -n "${1}" ]; then export JOBS="${1}"; fi
echo "Using ${JOBS} cores..."

# Tapir
TAPIR_LLVM_BRANCH='release_60-release'
if [ ! -d "${SRCDIR}/Tapir-LLVM" ]; then
  git clone --depth 1 -b "${TAPIR_LLVM_BRANCH}" https://github.com/seq-lang/Tapir-LLVM "${SRCDIR}/Tapir-LLVM"
fi
if [ ! -f "${INSTALLDIR}/bin/llc" ]; then
  mkdir -p "${SRCDIR}/Tapir-LLVM/build"
  cd "${SRCDIR}/Tapir-LLVM/build"
  cmake .. \
     -DLLVM_INCLUDE_TESTS=OFF \
     -DLLVM_ENABLE_RTTI=ON \
     -DCMAKE_BUILD_TYPE=Release \
     -DLLVM_TARGETS_TO_BUILD=host \
     -DLLVM_ENABLE_ZLIB=OFF \
     -DLLVM_ENABLE_TERMINFO=OFF \
     -DCMAKE_C_COMPILER="${CC}" \
     -DCMAKE_CXX_COMPILER="${CXX}" \
     -DCMAKE_INSTALL_PREFIX="${INSTALLDIR}"
  make -j "${JOBS}"
  make install
  "${INSTALLDIR}/bin/llvm-config" --cmakedir
fi

# OCaml
OCAML_VERSION='4.07.1'
OCAMLBUILD_VERSION='0.12.0'
if [ ! -d "${SRCDIR}/ocaml-${OCAML_VERSION}" ]; then
  curl -L "https://github.com/ocaml/ocaml/archive/${OCAML_VERSION}.tar.gz" | tar zxf - -C "${SRCDIR}"
fi
if [ ! -f "${INSTALLDIR}/bin/ocamlbuild" ]; then
  cd "${SRCDIR}/ocaml-${OCAML_VERSION}"
  ./configure \
      -cc "gcc -Wno-implicit-function-declaration" \
      -fPIC \
      -no-pthread \
      -no-debugger \
      -no-debug-runtime \
      -prefix "${INSTALLDIR}"
  make -j "${JOBS}" world.opt
  make install
  export PATH="${INSTALLDIR}/bin:${PATH}"

  curl -L "https://github.com/ocaml/ocamlbuild/archive/${OCAMLBUILD_VERSION}.tar.gz" | tar zxf - -C "${SRCDIR}"
  cd "${SRCDIR}/ocamlbuild-${OCAMLBUILD_VERSION}"
  make configure \
    PREFIX="${INSTALLDIR}" \
    OCAMLBUILD_BINDIR="${INSTALLDIR}/bin" \
    OCAMLBUILD_LIBDIR="${INSTALLDIR}/lib" \
    OCAMLBUILD_MANDIR="${INSTALLDIR}/man"
  make -j "${JOBS}"
  make install
  "${INSTALLDIR}/bin/ocaml" -version
  "${INSTALLDIR}/bin/ocamlbuild" -version
fi

export PATH=${INSTALLDIR}/bin:${PATH}

# Menhir
MENHIR_VERSION='20190924'
if [ ! -d "${SRCDIR}/menhir-${MENHIR_VERSION}" ]; then
  curl -L "https://gitlab.inria.fr/fpottier/menhir/-/archive/${MENHIR_VERSION}/menhir-${MENHIR_VERSION}.tar.gz" | tar zxf - -C "${SRCDIR}"
fi
cd "${SRCDIR}/menhir-${MENHIR_VERSION}"
make PREFIX="${INSTALLDIR}" all -j "${JOBS}"
make PREFIX="${INSTALLDIR}" install
"${INSTALLDIR}/bin/menhir" --version
[ ! -f "${INSTALLDIR}/share/menhir/menhirLib.cmx" ] && die "Menhir library not found"

if [ "${USE_ZLIBNG}" = '1' ] ; then
    # zlib-ng
    ZLIBNG_VERSION='2.0.5'
    curl -L "https://github.com/zlib-ng/zlib-ng/archive/${ZLIBNG_VERSION}.tar.gz" | tar zxf - -C "${SRCDIR}"
    cd "${SRCDIR}/zlib-ng-${ZLIBNG_VERSION}"
    CFLAGS="-fPIC" ./configure \
        --64 \
        --zlib-compat \
        --prefix="${INSTALLDIR}"
    make -j "${JOBS}"
    make install
    [ ! -f "${INSTALLDIR}/lib/libz.a" ] && die "zlib (zlib-ng) library not found"
else
    # zlib
    ZLIB_VERSION='1.2.11'
    curl -L "https://zlib.net/zlib-${ZLIB_VERSION}.tar.gz" | tar zxf - -C "${SRCDIR}"
    cd "${SRCDIR}/zlib-${ZLIB_VERSION}"
    CFLAGS="-fPIC" ./configure \
        --64 \
        --static \
        --shared \
        --prefix="${INSTALLDIR}"
    make -j "${JOBS}"
    make install
    [ ! -f "${INSTALLDIR}/lib/libz.a" ] && die "zlib library not found"
fi

# libbz2
BZ2_VERSION='1.0.8'
curl -L "https://www.sourceware.org/pub/bzip2/bzip2-${BZ2_VERSION}.tar.gz" | tar zxf - -C "${SRCDIR}"
cd "${SRCDIR}/bzip2-${BZ2_VERSION}"
make CFLAGS="-Wall -Winline -O2 -g -D_FILE_OFFSET_BITS=64 -fPIC"
make install PREFIX="${INSTALLDIR}"
[ ! -f "${INSTALLDIR}/lib/libbz2.a" ] && die "bz2 library not found"

# liblzma
XZ_VERSION='5.2.5'
curl -L "https://tukaani.org/xz/xz-${XZ_VERSION}.tar.gz" | tar zxf - -C "${SRCDIR}"
cd "${SRCDIR}/xz-${XZ_VERSION}"
./configure \
    CFLAGS="-fPIC" \
    --disable-xz \
    --disable-xzdec \
    --disable-lzmadec \
    --disable-lzmainfo \
    --disable-shared \
    --prefix="${INSTALLDIR}"
make -j "${JOBS}"
make install
[ ! -f "${INSTALLDIR}/lib/liblzma.a" ] && die "lzma library not found"

# bdwgc
<<<<<<< HEAD
# BDWGC_VERSION='8.0.4'
# curl -L "https://github.com/ivmai/bdwgc/releases/download/v${BDWGC_VERSION}/gc-${BDWGC_VERSION}.tar.gz" | tar zxf - -C "${SRCDIR}"
cd "${SRCDIR}"
git clone https://github.com/wangp/bdwgc -b unmap-limit
=======
cd "${SRCDIR}"
git clone https://github.com/seq-lang/bdwgc
>>>>>>> 77d95369
cd bdwgc
git clone git://github.com/ivmai/libatomic_ops.git
./autogen.sh
./configure \
    CFLAGS="-fPIC" \
    --enable-threads=posix \
    --enable-large-config \
    --enable-thread-local-alloc \
    --enable-handle-fork=yes \
    --prefix="${INSTALLDIR}"
make -j "${JOBS}" LDFLAGS=-static
make install
[ ! -f "${INSTALLDIR}/lib/libgc.a" ] && die "gc library not found"

# htslib
HTSLIB_VERSION='1.13'
curl -L "https://github.com/samtools/htslib/releases/download/${HTSLIB_VERSION}/htslib-${HTSLIB_VERSION}.tar.bz2" | tar jxf - -C "${SRCDIR}"
cd "${SRCDIR}/htslib-${HTSLIB_VERSION}"
./configure \
    CFLAGS="-fPIC" \
    --disable-libcurl \
    --without-libdeflate \
    --prefix="${INSTALLDIR}"
make -j "${JOBS}"
make install
[ ! -f "${INSTALLDIR}/lib/libhts.a" ] && die "htslib library not found"

# openmp
OPENMP_BRANCH='release_60'
git clone https://github.com/llvm-mirror/openmp -b "${OPENMP_BRANCH}" "${SRCDIR}/openmp"
mkdir -p "${SRCDIR}/openmp/build"
cd "${SRCDIR}/openmp/build"
cmake .. \
    -DCMAKE_BUILD_TYPE=Release \
    -DCMAKE_C_COMPILER="${CC}" \
    -DCMAKE_CXX_COMPILER="${CXX}" \
    -DCMAKE_INSTALL_PREFIX="${INSTALLDIR}" \
    -DOPENMP_ENABLE_LIBOMPTARGET=0
make -j "${JOBS}"
make install
# [ ! -f "${INSTALLDIR}/lib/libomp.so" ] && die "openmp library not found"

# libbacktrace
git clone https://github.com/seq-lang/libbacktrace "${SRCDIR}/libbacktrace"
cd "${SRCDIR}/libbacktrace"
CFLAGS="-fPIC" ./configure --prefix="${INSTALLDIR}"
make -j "${JOBS}"
make install
[ ! -f "${INSTALLDIR}/lib/libbacktrace.a" ] && die "libbacktrace library not found"

echo "Dependency generation done: ${INSTALLDIR}"<|MERGE_RESOLUTION|>--- conflicted
+++ resolved
@@ -140,15 +140,8 @@
 [ ! -f "${INSTALLDIR}/lib/liblzma.a" ] && die "lzma library not found"
 
 # bdwgc
-<<<<<<< HEAD
-# BDWGC_VERSION='8.0.4'
-# curl -L "https://github.com/ivmai/bdwgc/releases/download/v${BDWGC_VERSION}/gc-${BDWGC_VERSION}.tar.gz" | tar zxf - -C "${SRCDIR}"
-cd "${SRCDIR}"
-git clone https://github.com/wangp/bdwgc -b unmap-limit
-=======
 cd "${SRCDIR}"
 git clone https://github.com/seq-lang/bdwgc
->>>>>>> 77d95369
 cd bdwgc
 git clone git://github.com/ivmai/libatomic_ops.git
 ./autogen.sh
